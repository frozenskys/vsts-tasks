/// <reference path="../../../definitions/mocha.d.ts"/>
/// <reference path="../../../definitions/node.d.ts"/>

import assert = require('assert');
import trm = require('../../lib/taskRunner');
import path = require('path');

function setResponseFile(name: string) {
    process.env['MOCK_RESPONSES'] = path.join(__dirname, name);
}

describe('maven Suite', function() {
    this.timeout(20000);
<<<<<<< HEAD

    before((done) => {
        // init here
        done();
    });

    after(function() {

    });

    it('run maven with all default inputs', (done) => {
        setResponseFile('mavenGood.json');

        var tr = new trm.TaskRunner('maven', true);
        tr.setInput('mavenVersionSelection', 'default');
        tr.setInput('mavenPOMFile', 'pom.xml'); // Make that checkPath returns true for this filename in the response file
        tr.setInput('options', '');
        tr.setInput('goals', 'package');
        tr.setInput('javaHomeSelection', 'JDKVersion');
        tr.setInput('jdkVersion', 'default');
        tr.setInput('publishJUnitResults', 'true');
        tr.setInput('testResultsFiles', '**/TEST-*.xml');

        tr.run()
            .then(() => {
                assert(tr.ran('/home/bin/maven/bin/mvn -version'), 'it should have run mvn -version');
                assert(tr.ran('/home/bin/maven/bin/mvn -f pom.xml package'), 'it should have run mvn -f pom.xml package');
                assert(tr.invokedToolCount == 2, 'should have only run maven 2 times');
                assert(tr.resultWasSet, 'task should have set a result');
                assert(tr.stderr.length == 0, 'should not have written to stderr');
                assert(tr.succeeded, 'task should have succeeded');
                done();
            })
            .fail((err) => {
                done(err);
            });
    })

    it('run maven with missing mavenVersionSelection', (done) => {
        setResponseFile('mavenGood.json');

        var tr = new trm.TaskRunner('maven', true);
        //tr.setInput('mavenVersionSelection', 'default');
        tr.setInput('mavenPOMFile', 'pom.xml'); // Make that checkPath returns true for this filename in the response file
        tr.setInput('options', '');
        tr.setInput('goals', 'package');
        tr.setInput('javaHomeSelection', 'JDKVersion');
        tr.setInput('jdkVersion', 'default');
        tr.setInput('publishJUnitResults', 'true');
        tr.setInput('testResultsFiles', '**/TEST-*.xml');

        tr.run()
            .then(() => {
                assert(tr.invokedToolCount == 0, 'should not have run maven');
                assert(tr.resultWasSet, 'task should have set a result');
                assert(tr.stderr.length > 0, 'should have written to stderr');
                assert(tr.failed, 'task should have failed');
                assert(tr.stderr.indexOf('Input required: mavenVersionSelection') >= 0, 'wrong error message: "' + tr.stderr + '"');
                done();
            })
            .fail((err) => {
                done(err);
            });
    })

    it('run maven with INVALID mavenVersionSelection', (done) => {
        setResponseFile('mavenGood.json');

        var tr = new trm.TaskRunner('maven', true);
        tr.setInput('mavenVersionSelection', 'garbage');
        tr.setInput('mavenPOMFile', 'pom.xml'); // Make that checkPath returns true for this filename in the response file
        tr.setInput('options', '');
        tr.setInput('goals', 'package');
        tr.setInput('javaHomeSelection', 'JDKVersion');
        tr.setInput('jdkVersion', 'default');
        tr.setInput('publishJUnitResults', 'true');
        tr.setInput('testResultsFiles', '**/TEST-*.xml');

        tr.run()
            .then(() => {
                assert(tr.ran('/home/bin/maven/bin/mvn -version'), 'it should have run mvn -version');
                assert(tr.ran('/home/bin/maven/bin/mvn -f pom.xml package'), 'it should have run mvn -f pom.xml package');
                assert(tr.invokedToolCount == 2, 'should have only run maven 2 times');
                assert(tr.resultWasSet, 'task should have set a result');
                assert(tr.stderr.length == 0, 'should not have written to stderr');
                assert(tr.succeeded, 'task should have succeeded');
                done();
            })
            .fail((err) => {
                done(err);
            });
    })

    it('run maven with mavenVersionSelection set to Path (mavenPath valid)', (done) => {
        setResponseFile('mavenGood.json');

        var tr = new trm.TaskRunner('maven', true);
        tr.setInput('mavenVersionSelection', 'Path');
        tr.setInput('mavenPath', '/home/bin/maven2') // Make that checkPath returns true for this filename in the response file
        tr.setInput('mavenPOMFile', 'pom.xml'); // Make that checkPath returns true for this filename in the response file
        tr.setInput('options', '');
        tr.setInput('goals', 'package');
        tr.setInput('javaHomeSelection', 'JDKVersion');
        tr.setInput('jdkVersion', 'default');
        tr.setInput('publishJUnitResults', 'true');
        tr.setInput('testResultsFiles', '**/TEST-*.xml');

        tr.run()
            .then(() => {
                assert(tr.ran('/home/bin/maven2/bin/mvn -version'), 'it should have run mvn -version');
                assert(tr.ran('/home/bin/maven2/bin/mvn -f pom.xml package'), 'it should have run mvn -f pom.xml package');
                assert(tr.invokedToolCount == 2, 'should have only run maven 2 times');
                assert(tr.resultWasSet, 'task should have set a result');
                assert(tr.stderr.length == 0, 'should not have written to stderr');
                assert(tr.succeeded, 'task should have succeeded');
                done();
            })
            .fail((err) => {
                done(err);
            });
    })

    it('run maven with mavenVersionSelection set to Path (mavenPath missing)', (done) => {
        setResponseFile('mavenGood.json');

        var tr = new trm.TaskRunner('maven', true);
        tr.setInput('mavenVersionSelection', 'Path');
        tr.setInput('mavenPOMFile', 'pom.xml'); // Make that checkPath returns true for this filename in the response file
        tr.setInput('options', '');
        tr.setInput('goals', 'package');
        tr.setInput('javaHomeSelection', 'JDKVersion');
        tr.setInput('jdkVersion', 'default');
        tr.setInput('publishJUnitResults', 'true');
        tr.setInput('testResultsFiles', '**/TEST-*.xml');

        tr.run()
            .then(() => {
                assert(tr.invokedToolCount == 0, 'should not have run maven');
                assert(tr.resultWasSet, 'task should have set a result');
                assert(tr.stderr.length > 0, 'should have written to stderr');
                assert(tr.failed, 'task should have failed');
                assert(tr.stderr.indexOf('Input required: mavenPath') >= 0, 'wrong error message: "' + tr.stderr + '"');
                done();
            })
            .fail((err) => {
                done(err);
            });
    })

    it('run maven with mavenVersionSelection set to Path (mavenPath INVALID)', (done) => {
        setResponseFile('mavenGood.json');

        var tr = new trm.TaskRunner('maven', true);
        tr.setInput('mavenVersionSelection', 'Path');
        tr.setInput('mavenPath', '/home/bin/maven333')
        tr.setInput('mavenPOMFile', 'pom.xml'); // Make that checkPath returns true for this filename in the response file
        tr.setInput('options', '');
        tr.setInput('goals', 'package');
        tr.setInput('javaHomeSelection', 'JDKVersion');
        tr.setInput('jdkVersion', 'default');
        tr.setInput('publishJUnitResults', 'true');
        tr.setInput('testResultsFiles', '**/TEST-*.xml');

        tr.run()
            .then(() => {
                assert(tr.invokedToolCount == 0, 'should not have run maven');
                assert(tr.resultWasSet, 'task should have set a result');
                assert(tr.stderr.length > 0, 'should have written to stderr');
                assert(tr.failed, 'task should have failed');
                assert(tr.stderr.indexOf('not found mavenPath:') >= 0, 'wrong error message: "' + tr.stderr + '"');
                done();
            })
            .fail((err) => {
                done(err);
            });
    })

    it('run maven with mavenSetM2Home set to garbage', (done) => {
        setResponseFile('mavenGood.json');

        var tr = new trm.TaskRunner('maven', true);
        tr.setInput('mavenVersionSelection', 'Path');
        tr.setInput('mavenPath', '/home/bin/maven2') // Make that checkPath returns true for this filename in the response file
        tr.setInput('mavenSetM2Home', 'garbage');
        tr.setInput('mavenPOMFile', 'pom.xml'); // Make that checkPath returns true for this filename in the response file
        tr.setInput('options', '');
        tr.setInput('goals', 'package');
        tr.setInput('javaHomeSelection', 'JDKVersion');
        tr.setInput('jdkVersion', 'default');
        tr.setInput('publishJUnitResults', 'true');
        tr.setInput('testResultsFiles', '**/TEST-*.xml');

        tr.run()
            .then(() => {
                assert(tr.ran('/home/bin/maven2/bin/mvn -version'), 'it should have run mvn -version');
                assert(tr.ran('/home/bin/maven2/bin/mvn -f pom.xml package'), 'it should have run mvn -f pom.xml package');
                assert(tr.invokedToolCount == 2, 'should have only run maven 2 times');
                assert(tr.resultWasSet, 'task should have set a result');
                assert(tr.stderr.length == 0, 'should not have written to stderr');
                assert(tr.succeeded, 'task should have succeeded');
                done();
            })
            .fail((err) => {
                done(err);
            });
    })

    it('run maven with mavenSetM2Home set to true', (done) => {
        setResponseFile('mavenGood.json');

        var tr = new trm.TaskRunner('maven', true);
        tr.setInput('mavenVersionSelection', 'Path');
        tr.setInput('mavenPath', '/home/bin/maven2') // Make that checkPath returns true for this filename in the response file
        tr.setInput('mavenSetM2Home', 'true');
        tr.setInput('mavenPOMFile', 'pom.xml'); // Make that checkPath returns true for this filename in the response file
        tr.setInput('options', '');
        tr.setInput('goals', 'package');
        tr.setInput('javaHomeSelection', 'JDKVersion');
        tr.setInput('jdkVersion', 'default');
        tr.setInput('publishJUnitResults', 'true');
        tr.setInput('testResultsFiles', '**/TEST-*.xml');

        tr.run()
            .then(() => {
                assert(tr.ran('/home/bin/maven2/bin/mvn -version'), 'it should have run mvn -version');
                assert(tr.ran('/home/bin/maven2/bin/mvn -f pom.xml package'), 'it should have run mvn -f pom.xml package');
                assert(tr.invokedToolCount == 2, 'should have only run maven 2 times');
                assert(tr.resultWasSet, 'task should have set a result');
                assert(tr.stderr.length == 0, 'should not have written to stderr');
                assert(tr.succeeded, 'task should have succeeded');
                assert(tr.stdout.indexOf('M2_HOME set to /home/bin/maven2') >= 0, 'M2_HOME not set');
                done();
            })
            .fail((err) => {
                done(err);
            });
    })

    it('run maven with options set', (done) => {
        setResponseFile('mavenGood.json');

        var tr = new trm.TaskRunner('maven', true);
        tr.setInput('mavenVersionSelection', 'default');
        tr.setInput('mavenPOMFile', 'pom.xml'); // Make that checkPath returns true for this filename in the response file
        tr.setInput('options', '/o /p "/t:i o" /n /s');
        tr.setInput('goals', 'package');
        tr.setInput('javaHomeSelection', 'JDKVersion');
        tr.setInput('jdkVersion', 'default');
        tr.setInput('publishJUnitResults', 'true');
        tr.setInput('testResultsFiles', '**/TEST-*.xml');

        tr.run()
            .then(() => {
                assert(tr.ran('/home/bin/maven/bin/mvn -version'), 'it should have run mvn -version');
                assert(tr.ran('/home/bin/maven/bin/mvn -f pom.xml /o /p /t:i o /n /s package'), 'it should have run mvn -f pom.xml /o /p /t:i o /n /s package');
                assert(tr.invokedToolCount == 2, 'should have only run maven 2 times');
                assert(tr.resultWasSet, 'task should have set a result');
                assert(tr.stderr.length == 0, 'should not have written to stderr');
                assert(tr.succeeded, 'task should have succeeded');
                done();
            })
            .fail((err) => {
                done(err);
            });
    })

    it('run maven with goals not set', (done) => {
        setResponseFile('mavenGood.json');

        var tr = new trm.TaskRunner('maven', true);
        tr.setInput('mavenVersionSelection', 'default');
        tr.setInput('mavenPOMFile', 'pom.xml'); // Make that checkPath returns true for this filename in the response file
        tr.setInput('options', '/o /p /t /i /o /n /s');
        //tr.setInput('goals', 'package');
        tr.setInput('javaHomeSelection', 'JDKVersion');
        tr.setInput('jdkVersion', 'default');
        tr.setInput('publishJUnitResults', 'true');
        tr.setInput('testResultsFiles', '**/TEST-*.xml');

        tr.run()
            .then(() => {
                assert(tr.invokedToolCount == 0, 'should not have run maven');
                assert(tr.resultWasSet, 'task should have set a result');
                assert(tr.stderr.length > 0, 'should have written to stderr');
                assert(tr.failed, 'task should have failed');
                assert(tr.stderr.indexOf('Input required: goals') >= 0, 'wrong error message: "' + tr.stderr + '"');
                done();
            })
            .fail((err) => {
                done(err);
            });
    })

    it('run maven with tasks set to multiple', (done) => {
        setResponseFile('mavenGood.json');

        var tr = new trm.TaskRunner('maven', true);
        tr.setInput('mavenVersionSelection', 'default');
        tr.setInput('mavenPOMFile', 'pom.xml'); // Make that checkPath returns true for this filename in the response file
        tr.setInput('options', '/o /p /t /i /o /n /s');
        tr.setInput('goals', 'build test package');
        tr.setInput('javaHomeSelection', 'JDKVersion');
        tr.setInput('jdkVersion', 'default');
        tr.setInput('publishJUnitResults', 'true');
        tr.setInput('testResultsFiles', '**/TEST-*.xml');

        tr.run()
            .then(() => {
                assert(tr.ran('/home/bin/maven/bin/mvn -version'), 'it should have run mvn -version');
                assert(tr.ran('/home/bin/maven/bin/mvn -f pom.xml /o /p /t /i /o /n /s build test package'), 'it should have run mvn -f pom.xml /o /p /t /i /o /n /s build test package');
                assert(tr.invokedToolCount == 2, 'should have only run maven 2 times');
                assert(tr.resultWasSet, 'task should have set a result');
                assert(tr.stderr.length == 0, 'should not have written to stderr');
                assert(tr.succeeded, 'task should have succeeded');
                done();
            })
            .fail((err) => {
                done(err);
            });
    })

    it('run maven with missing publishJUnitResults input', (done) => {
        setResponseFile('mavenGood.json');

        var tr = new trm.TaskRunner('maven', true);
        tr.setInput('mavenVersionSelection', 'default');
        tr.setInput('mavenPOMFile', 'pom.xml'); // Make that checkPath returns true for this filename in the response file
        tr.setInput('options', '/o /p /t /i /o /n /s');
        tr.setInput('goals', 'build test package');
        tr.setInput('javaHomeSelection', 'JDKVersion');
        tr.setInput('jdkVersion', 'default');
        tr.setInput('testResultsFiles', '**/TEST-*.xml');

        tr.run()
            .then(() => {
                assert(tr.ran('/home/bin/maven/bin/mvn -version'), 'it should have run mvn -version');
                assert(tr.ran('/home/bin/maven/bin/mvn -f pom.xml /o /p /t /i /o /n /s build test package'), 'it should have run mvn -f pom.xml /o /p /t /i /o /n /s build test package');
                assert(tr.invokedToolCount == 2, 'should have only run maven 2 times');
                assert(tr.resultWasSet, 'task should have set a result');
                assert(tr.stderr.length == 0, 'should not have written to stderr');
                assert(tr.succeeded, 'task should have succeeded');
                done();
            })
            .fail((err) => {
                done(err);
            });
    })

    it('run maven with publishJUnitResults set to "garbage"', (done) => {
        var tr = new trm.TaskRunner('maven', true);
        tr.setInput('mavenVersionSelection', 'default');
        tr.setInput('mavenPOMFile', 'pom.xml'); // Make that checkPath returns true for this filename in the response file
        tr.setInput('options', '/o /p /t /i /o /n /s');
        tr.setInput('goals', 'build test package');
        tr.setInput('javaHomeSelection', 'JDKVersion');
        tr.setInput('jdkVersion', 'default');
        tr.setInput('publishJUnitResults', 'garbage');
        tr.setInput('testResultsFiles', '**/TEST-*.xml');

        tr.run()
            .then(() => {
                assert(tr.ran('/home/bin/maven/bin/mvn -version'), 'it should have run mvn -version');
                assert(tr.ran('/home/bin/maven/bin/mvn -f pom.xml /o /p /t /i /o /n /s build test package'), 'it should have run mvn -f pom.xml /o /p /t /i /o /n /s build test package');
                assert(tr.invokedToolCount == 2, 'should have only run maven 2 times');
                assert(tr.resultWasSet, 'task should have set a result');
                assert(tr.stderr.length == 0, 'should not have written to stderr');
                assert(tr.succeeded, 'task should have succeeded');
                done();
            })
            .fail((err) => {
                done(err);
            });
    })

    it('run maven and publish tests', (done) => {
        var tr = new trm.TaskRunner('maven', true);
        tr.setInput('mavenVersionSelection', 'default');
        tr.setInput('mavenPOMFile', 'pom.xml'); // Make that checkPath returns true for this filename in the response file
        tr.setInput('options', '');
        tr.setInput('goals', 'package');
        tr.setInput('javaHomeSelection', 'JDKVersion');
        tr.setInput('jdkVersion', 'default');
        tr.setInput('publishJUnitResults', 'true');
        tr.setInput('testResultsFiles', '**/TEST-*.xml');

        tr.run()
            .then(() => {
                assert(tr.ran('/home/bin/maven/bin/mvn -version'), 'it should have run mvn -version');
                assert(tr.ran('/home/bin/maven/bin/mvn -f pom.xml package'), 'it should have run mvn -f pom.xml package');
                assert(tr.invokedToolCount == 2, 'should have only run maven 2 times');
                assert(tr.resultWasSet, 'task should have set a result');
                assert(tr.stderr.length == 0, 'should not have written to stderr');
                assert(tr.succeeded, 'task should have succeeded');
                assert(tr.stdout.indexOf('##vso[results.publish type=JUnit;mergeResults=true;publishRunAttachments=true;resultFiles=/user/build/fun/test-123.xml;]') >= 0, 'test files not published');
                done();
            })
            .fail((err) => {
                done(err);
            });
    })

    it('fails if missing testResultsFiles input', (done) => {
        setResponseFile('mavenGood.json');

        var tr = new trm.TaskRunner('maven', true);
        tr.setInput('mavenVersionSelection', 'default');
        tr.setInput('mavenPOMFile', 'pom.xml'); // Make that checkPath returns true for this filename in the response file
        tr.setInput('options', '');
        tr.setInput('goals', 'build test package');
        tr.setInput('javaHomeSelection', 'JDKVersion');
        tr.setInput('jdkVersion', 'default');
        tr.setInput('publishJUnitResults', 'true');

        tr.run()
            .then(() => {
                assert(tr.invokedToolCount == 0, 'should not have run maven');
                assert(tr.resultWasSet, 'task should have set a result');
                assert(tr.stderr.length > 0, 'should have written to stderr');
                assert(tr.failed, 'task should have failed');
                assert(tr.stderr.indexOf('Input required: testResultsFiles') >= 0, 'wrong error message: "' + tr.stderr + '"');
                done();
            })
            .fail((err) => {
                done(err);
            });
    })

    it('fails if missing javaHomeSelection input', (done) => {
        setResponseFile('mavenGood.json');

        var tr = new trm.TaskRunner('maven', true);
        tr.setInput('mavenVersionSelection', 'default');
        tr.setInput('mavenPOMFile', 'pom.xml'); // Make that checkPath returns true for this filename in the response file
        tr.setInput('options', '');
        tr.setInput('goals', 'package');
        //tr.setInput('javaHomeSelection', 'JDKVersion');
        tr.setInput('jdkVersion', 'default');
        tr.setInput('publishJUnitResults', 'garbage');
        tr.setInput('testResultsFiles', '**/TEST-*.xml');

        tr.run()
            .then(() => {
                assert(tr.invokedToolCount == 0, 'should not have run maven');
                assert(tr.resultWasSet, 'task should have set a result');
                assert(tr.stderr.length > 0, 'should have written to stderr');
                assert(tr.failed, 'task should have failed');
                assert(tr.stderr.indexOf('Input required: javaHomeSelection') >= 0, 'wrong error message: "' + tr.stderr + '"');
                done();
            })
            .fail((err) => {
                done(err);
            });
    })

    it('run maven with jdkVersion set to 1.8', (done) => {
        setResponseFile('mavenGood.json');

        var tr = new trm.TaskRunner('maven', true);
        tr.setInput('mavenVersionSelection', 'default');
        tr.setInput('mavenPOMFile', 'pom.xml'); // Make that checkPath returns true for this filename in the response file
        tr.setInput('options', '');
        tr.setInput('goals', 'package');
        tr.setInput('javaHomeSelection', 'JDKVersion');
        tr.setInput('publishJUnitResults', 'garbage');
        tr.setInput('testResultsFiles', '**/TEST-*.xml');
        tr.setInput('jdkVersion', '1.8');
        tr.setInput('jdkArchitecture', 'x86');

        tr.run()
            .then(() => {
                assert(tr.ran('/home/bin/maven/bin/mvn -version'), 'it should have run mvn -version');
                assert(tr.ran('/home/bin/maven/bin/mvn -f pom.xml package'), 'it should have run mvn -f pom.xml package');
                assert(tr.invokedToolCount == 2, 'should have only run maven 2 times');
                assert(tr.resultWasSet, 'task should have set a result');
                assert(tr.stderr.length == 0, 'should not have written to stderr');
                assert(tr.succeeded, 'task should have succeeded');
                assert(tr.stdout.indexOf('Set JAVA_HOME to /user/local/bin/Java8') >= 0, 'JAVA_HOME not set correctly');
                done();
            })
            .fail((err) => {
                done(err);
            });
    })

    it('run maven with jdkVersion set to 1.5', (done) => {
        setResponseFile('mavenGood.json');

        var tr = new trm.TaskRunner('maven', true);
        tr.setInput('mavenVersionSelection', 'default');
        tr.setInput('mavenPOMFile', 'pom.xml'); // Make that checkPath returns true for this filename in the response file
        tr.setInput('options', '');
        tr.setInput('goals', 'package');
        tr.setInput('javaHomeSelection', 'JDKVersion');
        tr.setInput('publishJUnitResults', 'garbage');
        tr.setInput('testResultsFiles', '**/TEST-*.xml');
        tr.setInput('jdkVersion', '1.5');
        tr.setInput('jdkArchitecture', 'x86');

        tr.run()
            .then(() => {
                assert(tr.invokedToolCount == 0, 'should not have run maven');
                assert(tr.resultWasSet, 'task should have set a result');
                assert(tr.stderr.length > 0, 'should have written to stderr');
                assert(tr.failed, 'task should have failed');
                assert(tr.stdout.indexOf('Failed to find specified JDK version') >= 0, 'JAVA_HOME set?');
                done();
            })
            .fail((err) => {
                done(err);
            });
    })

    it('run maven with Valid inputs but it fails', (done) => {
        setResponseFile('mavenGood.json');

        var tr = new trm.TaskRunner('maven', true);
        tr.setInput('mavenVersionSelection', 'default');
        tr.setInput('mavenPOMFile', 'pom.xml'); // Make that checkPath returns true for this filename in the response file
        tr.setInput('options', '');
        tr.setInput('goals', 'FAIL package');
        tr.setInput('javaHomeSelection', 'JDKVersion');
        tr.setInput('jdkVersion', 'default');
        tr.setInput('publishJUnitResults', 'true');
        tr.setInput('testResultsFiles', '**/TEST-*.xml');

        tr.run()
            .then(() => {
                assert(tr.ran('/home/bin/maven/bin/mvn -version'), 'it should have run mvn -version');
                assert(tr.ran('/home/bin/maven/bin/mvn -f pom.xml FAIL package'), 'it should have run mvn -f pom.xml FAIL package');
                assert(tr.invokedToolCount == 2, 'should have only run maven 2 times');
                assert(tr.resultWasSet, 'task should have set a result');
                assert(tr.stderr.length > 0, 'should have written to stderr');
                assert(tr.failed, 'task should have failed');
                assert(tr.stdout.indexOf('FAILED') >= 0, 'It should have failed');
                done();
            })
            .fail((err) => {
                done(err);
            });
    })

    it('run maven including SonarQube analysis', (done) => {
        var tr = new trm.TaskRunner('maven', true);
        tr.setInput('mavenVersionSelection', 'default');
        tr.setInput('mavenPOMFile', 'pom.xml'); // Make that checkPath returns true for this filename in the response file
        tr.setInput('options', '');
        tr.setInput('goals', 'package');
        tr.setInput('javaHomeSelection', 'JDKVersion');
        tr.setInput('jdkVersion', 'default');
        tr.setInput('publishJUnitResults', 'false');
        tr.setInput('testResultsFiles', '**/TEST-*.xml');
        tr.setInput('sqAnalysisEnabled', 'true');
        tr.setInput('sqConnectedServiceName', 'ID1');

        tr.run()
            .then(() => {
                assert(tr.ran('/home/bin/maven/bin/mvn -version'), 'it should have run mvn -version');
                assert(tr.ran('/home/bin/maven/bin/mvn -f pom.xml package'), 'it should have run mvn -f pom.xml package');
                assert(tr.ran('/home/bin/maven/bin/mvn -Dsonar.host.url=http://sonarqube/end/point -Dsonar.login=uname -Dsonar.password=pword -f pom.xml sonar:sonar'), 'it should have run SQ analysis');
                assert(tr.invokedToolCount == 3, 'should have only run maven 3 times');
                assert(tr.resultWasSet, 'task should have set a result');
                assert(tr.stderr.length == 0, 'should not have written to stderr');
                assert(tr.succeeded, 'task should have succeeded');
                done();
            })
            .fail((err) => {
                done(err);
            });
    })

    it('run maven including SonarQube analysis (with db details)', (done) => {
        var tr = new trm.TaskRunner('maven', true);
        tr.setInput('mavenVersionSelection', 'default');
        tr.setInput('mavenPOMFile', 'pom.xml'); // Make that checkPath returns true for this filename in the response file
        tr.setInput('options', '');
        tr.setInput('goals', 'package');
        tr.setInput('javaHomeSelection', 'JDKVersion');
        tr.setInput('jdkVersion', 'default');
        tr.setInput('publishJUnitResults', 'false');
        tr.setInput('testResultsFiles', '**/TEST-*.xml');
        tr.setInput('sqAnalysisEnabled', 'true');
        tr.setInput('sqConnectedServiceName', 'ID1');
        tr.setInput('sqDbDetailsRequired', 'true');
        tr.setInput('sqDbUrl', 'dbURL');
        tr.setInput('sqDbUsername', 'dbUser');
        tr.setInput('sqDbPassword', 'dbPass');

        tr.run()
            .then(() => {
                assert(tr.ran('/home/bin/maven/bin/mvn -version'), 'it should have run mvn -version');
                assert(tr.ran('/home/bin/maven/bin/mvn -f pom.xml package'), 'it should have run mvn -f pom.xml package');
                assert(tr.ran('/home/bin/maven/bin/mvn -Dsonar.host.url=http://sonarqube/end/point -Dsonar.login=uname -Dsonar.password=pword -Dsonar.jdbc.url=dbURL -Dsonar.jdbc.username=dbUser -Dsonar.jdbc.password=dbPass -f pom.xml sonar:sonar'), 'it should have run SQ analysis');
                assert(tr.invokedToolCount == 3, 'should have only run maven 3 times');
                assert(tr.resultWasSet, 'task should have set a result');
                assert(tr.stderr.length == 0, 'should not have written to stderr');
                assert(tr.succeeded, 'task should have succeeded');
                done();
            })
            .fail((err) => {
                done(err);
            });
    })

    it('maven calls enable code coverage and publish code coverage when jacoco is selected', (done) => {
        setResponseFile('mavenCodeCoverageGood.json');
        var tr = new trm.TaskRunner('maven', true);
        tr.setInput('mavenVersionSelection', 'default');
        tr.setInput('mavenPOMFile', 'pom.xml'); // Make that checkPath returns true for this filename in the response file
        tr.setInput('options', '');
        tr.setInput('goals', 'package');
        tr.setInput('javaHomeSelection', 'JDKVersion');
        tr.setInput('jdkVersion', 'default');
        tr.setInput('codeCoverageTool', 'JaCoCo');
        tr.setInput('publishJUnitResults', 'true');
        tr.setInput('testResultsFiles', '**/TEST-*.xml');

        tr.run()
            .then(() => {
                assert(tr.ran('/home/bin/maven/bin/mvn -version'), 'it should have run mvn -version');
                assert(tr.ran('/home/bin/maven/bin/mvn -f pom.xml package'), 'it should have run mvn -f pom.xml package');
                assert(tr.ran('/home/bin/maven/bin/mvn -f pom.xml jacoco:report'), 'it should have run mvn -f pom.xml jacoco:report');
                // calls maven to generate cc report.
                assert(tr.invokedToolCount == 3, 'should have only run maven 3 times');
                assert(tr.resultWasSet, 'task should have set a result');
                assert(tr.stdout.search(/##vso\[codecoverage.enable buildfile=pom.xml;summaryfile=CCReport43F6D5EF\\jacoco.xml;reportdirectory=CCReport43F6D5EF;reportbuildfile=CCReportPomA4D283EG.xml;buildtool=Maven;codecoveragetool=JaCoCo;\]/) >= 0, 'should have called enable code coverage.');
                assert(tr.stdout.search(/##vso\[codecoverage.publish codecoveragetool=JaCoCo;summaryfile=CCReport43F6D5EF\\jacoco.xml;reportdirectory=CCReport43F6D5EF;\]/) >= 0, 'should have called publish code coverage.');
                assert(tr.stderr.length == 0, 'should not have written to stderr');
                assert(tr.succeeded, 'task should have succeeded');
                done();
            })
            .fail((err) => {
                assert.fail("should not have thrown error");
                done(err);
            });
    })

    it('maven calls enable code coverage and not publish code coverage when jacoco is selected and report generation failed', (done) => {
        setResponseFile('mavenGood.json');
        var tr = new trm.TaskRunner('maven', true);
        tr.setInput('mavenVersionSelection', 'default');
        tr.setInput('mavenPOMFile', 'pom.xml'); // Make that checkPath returns true for this filename in the response file
        tr.setInput('options', '');
        tr.setInput('goals', 'package');
        tr.setInput('javaHomeSelection', 'JDKVersion');
        tr.setInput('jdkVersion', 'default');
        tr.setInput('codeCoverageTool', 'JaCoCo');
        tr.setInput('publishJUnitResults', 'true');
        tr.setInput('testResultsFiles', '**/TEST-*.xml');

        tr.run()
            .then(() => {
                assert(tr.ran('/home/bin/maven/bin/mvn -version'), 'it should have run mvn -version');
                assert(tr.ran('/home/bin/maven/bin/mvn -f pom.xml package'), 'it should have run mvn -f pom.xml package');
                assert(tr.ran('/home/bin/maven/bin/mvn -f pom.xml jacoco:report'), 'it should have run mvn -f pom.xml jacoco:report');
                // calls maven to generate cc report.
                assert(tr.invokedToolCount == 3, 'should have only run maven 3 times');
                assert(tr.resultWasSet, 'task should have set a result');
                assert(tr.stdout.search(/##vso\[codecoverage.enable buildfile=pom.xml;summaryfile=CCReport43F6D5EF\\jacoco.xml;reportdirectory=CCReport43F6D5EF;reportbuildfile=CCReportPomA4D283EG.xml;buildtool=Maven;codecoveragetool=JaCoCo;\]/) >= 0, 'should have called enable code coverage.');
                assert(tr.stdout.search(/##vso\[codecoverage.publish\]/) < 0, 'should not have called publish code coverage.');
                assert(tr.stderr.length == 0, 'should not have written to stderr');
                assert(tr.succeeded, 'task should have succeeded');
                done();
            })
            .fail((err) => {
                assert.fail("should not have thrown error");
                done(err);
            });
    })


    it('maven calls enable code coverage and publish code coverage when cobertura is selected', (done) => {
        setResponseFile('mavenCodeCoverageGood.json');
        var tr = new trm.TaskRunner('maven', true);
        tr.setInput('mavenVersionSelection', 'default');
        tr.setInput('mavenPOMFile', 'pom.xml'); // Make that checkPath returns true for this filename in the response file
        tr.setInput('options', '');
        tr.setInput('goals', 'package');
        tr.setInput('javaHomeSelection', 'JDKVersion');
        tr.setInput('jdkVersion', 'default');
        tr.setInput('codeCoverageTool', 'Cobertura');
        tr.setInput('publishJUnitResults', 'true');
        tr.setInput('testResultsFiles', '**/TEST-*.xml');

        tr.run()
            .then(() => {
                assert(tr.ran('/home/bin/maven/bin/mvn -version'), 'it should have run mvn -version');
                assert(tr.ran('/home/bin/maven/bin/mvn -f pom.xml package'), 'it should have run mvn -f pom.xml package');
                assert(tr.invokedToolCount == 2, 'should have only run maven 2 times');
                assert(tr.resultWasSet, 'task should have set a result');
                assert(tr.stdout.search(/##vso\[codecoverage.enable buildfile=pom.xml;summaryfile=target\\site\\cobertura\\coverage.xml;reportdirectory=target\\site\\cobertura;reportbuildfile=CCReportPomA4D283EG.xml;buildtool=Maven;codecoveragetool=Cobertura;\]/) >= 0, 'should have called enable code coverage.');
                assert(tr.stdout.search(/##vso\[codecoverage.publish codecoveragetool=Cobertura;summaryfile=target\\site\\cobertura\\coverage.xml;reportdirectory=target\\site\\cobertura;\]/) >= 0, 'should have called publish code coverage.');
                assert(tr.stderr.length == 0, 'should not have written to stderr');
                assert(tr.succeeded, 'task should have succeeded');
                done();
            })
            .fail((err) => {
                assert.fail("should not have thrown error");
                done(err);
            });
    })

    it('maven calls enable code coverage and not publish code coverage when cobertura is selected and report generation failed', (done) => {
        setResponseFile('mavenGood.json');
        var tr = new trm.TaskRunner('maven', true);
        tr.setInput('mavenVersionSelection', 'default');
        tr.setInput('mavenPOMFile', 'pom.xml'); // Make that checkPath returns true for this filename in the response file
        tr.setInput('options', '');
        tr.setInput('goals', 'package');
        tr.setInput('javaHomeSelection', 'JDKVersion');
        tr.setInput('jdkVersion', 'default');
        tr.setInput('codeCoverageTool', 'Cobertura');
        tr.setInput('publishJUnitResults', 'true');
        tr.setInput('testResultsFiles', '**/TEST-*.xml');

        tr.run()
            .then(() => {
                assert(tr.ran('/home/bin/maven/bin/mvn -version'), 'it should have run mvn -version');
                assert(tr.ran('/home/bin/maven/bin/mvn -f pom.xml package'), 'it should have run mvn -f pom.xml package');
                assert(tr.invokedToolCount == 2, 'should have only run maven 2 times');
                assert(tr.resultWasSet, 'task should have set a result');
                assert(tr.stdout.search(/##vso\[codecoverage.enable buildfile=pom.xml;summaryfile=target\\site\\cobertura\\coverage.xml;reportdirectory=target\\site\\cobertura;reportbuildfile=CCReportPomA4D283EG.xml;buildtool=Maven;codecoveragetool=Cobertura;\]/) >= 0, 'should have called enable code coverage.');
                assert(tr.stdout.search(/##vso\[codecoverage.publish\]/) < 0, 'should not have called publish code coverage.');
                assert(tr.stderr.length == 0, 'should not have written to stderr');
                assert(tr.succeeded, 'task should have succeeded');
                done();
            })
            .fail((err) => {
                assert.fail("should not have thrown error");
                done(err);
            });
    })
=======
	
	before((done) => {
		// init here
		done();
	});

	after(function() {
		
	});
	
	it('run maven with all default inputs and M2_HOME not set', (done) => {
		setResponseFile('response.json');
		
		var tr = new trm.TaskRunner('maven', true);
		tr.setInput('mavenVersionSelection', 'Default');
		tr.setInput('mavenPOMFile', 'pom.xml'); // Make that checkPath returns true for this filename in the response file
		tr.setInput('options', '');
		tr.setInput('goals', 'package');
		tr.setInput('javaHomeSelection', 'JDKVersion');
		tr.setInput('jdkVersion', 'default');
		tr.setInput('publishJUnitResults', 'true');
		tr.setInput('testResultsFiles', '**/TEST-*.xml');
		
		tr.run()
		.then(() => {
            assert(tr.ran('/home/bin/maven/bin/mvn -version'), 'it should have run mvn -version');
            assert(tr.ran('/home/bin/maven/bin/mvn -f pom.xml package'), 'it should have run mvn -f pom.xml package');
            assert(tr.invokedToolCount == 2, 'should have only run maven 2 times');
			assert(tr.resultWasSet, 'task should have set a result');
			assert(tr.stderr.length == 0, 'should not have written to stderr');
            assert(tr.succeeded, 'task should have succeeded');
			done();
		})
		.fail((err) => {
			done(err);
		});
	})
	
	it('run maven with all default inputs and M2_HOME set', (done) => {
		setResponseFile('responseM2_HOME.json');
		
		var tr = new trm.TaskRunner('maven', true);
		tr.setInput('mavenVersionSelection', 'Default');
		tr.setInput('mavenPOMFile', 'pom.xml'); // Make that checkPath returns true for this filename in the response file
		tr.setInput('options', '');
		tr.setInput('goals', 'package');
		tr.setInput('javaHomeSelection', 'JDKVersion');
		tr.setInput('jdkVersion', 'default');
		tr.setInput('publishJUnitResults', 'true');
		tr.setInput('testResultsFiles', '**/TEST-*.xml');
		process.env['M2_HOME'] = '/anotherHome/bin/maven/bin/mvn';
		
		tr.run()
		.then(() => {
            assert(tr.ran('/home/bin/maven/bin/mvn -version'), 'it should have run mvn -version');
            assert(tr.ran('/home/bin/maven/bin/mvn -f pom.xml package'), 'it should have run mvn -f pom.xml package');
            assert(tr.invokedToolCount == 2, 'should have only run maven 2 times');
			assert(tr.resultWasSet, 'task should have set a result');
			assert(tr.stderr.length == 0, 'should not have written to stderr');
            assert(tr.succeeded, 'task should have succeeded');
			done();
		})
		.fail((err) => {
			done(err);
		});
	})

	it('run maven with missing mavenVersionSelection', (done) => {
		setResponseFile('response.json');
		
		var tr = new trm.TaskRunner('maven', true);
		//tr.setInput('mavenVersionSelection', 'Default');
		tr.setInput('mavenPOMFile', 'pom.xml'); // Make that checkPath returns true for this filename in the response file
		tr.setInput('options', '');
		tr.setInput('goals', 'package');
		tr.setInput('javaHomeSelection', 'JDKVersion');
		tr.setInput('jdkVersion', 'default');
		tr.setInput('publishJUnitResults', 'true');
		tr.setInput('testResultsFiles', '**/TEST-*.xml');
		
		tr.run()
		.then(() => {
            assert(tr.invokedToolCount == 0, 'should not have run maven');
			assert(tr.resultWasSet, 'task should have set a result');
			assert(tr.stderr.length > 0, 'should have written to stderr');
            assert(tr.failed, 'task should have failed');
			assert(tr.stderr.indexOf('Input required: mavenVersionSelection') >= 0, 'wrong error message: "' + tr.stderr + '"');			
			done();
		})
		.fail((err) => {
			done(err);
		});
	})
	
	it('run maven with INVALID mavenVersionSelection', (done) => {
		setResponseFile('response.json');
		
		var tr = new trm.TaskRunner('maven', true);
		tr.setInput('mavenVersionSelection', 'garbage');
		tr.setInput('mavenPOMFile', 'pom.xml'); // Make that checkPath returns true for this filename in the response file
		tr.setInput('options', '');
		tr.setInput('goals', 'package');
		tr.setInput('javaHomeSelection', 'JDKVersion');
		tr.setInput('jdkVersion', 'default');
		tr.setInput('publishJUnitResults', 'true');
		tr.setInput('testResultsFiles', '**/TEST-*.xml');
		
		tr.run()
		.then(() => {
            assert(tr.ran('/home/bin/maven/bin/mvn -version'), 'it should have run mvn -version');
            assert(tr.ran('/home/bin/maven/bin/mvn -f pom.xml package'), 'it should have run mvn -f pom.xml package');
            assert(tr.invokedToolCount == 2, 'should have only run maven 2 times');
			assert(tr.resultWasSet, 'task should have set a result');
			assert(tr.stderr.length == 0, 'should not have written to stderr');
            assert(tr.succeeded, 'task should have succeeded');
			done();
		})
		.fail((err) => {
			done(err);
		});
	})	

	it('run maven with mavenVersionSelection set to Path (mavenPath valid)', (done) => {
		setResponseFile('response.json');
		
		var tr = new trm.TaskRunner('maven', true);
		tr.setInput('mavenVersionSelection', 'Path');
		tr.setInput('mavenPath', '/home/bin/maven2') // Make that checkPath returns true for this filename in the response file
		tr.setInput('mavenPOMFile', 'pom.xml'); // Make that checkPath returns true for this filename in the response file
		tr.setInput('options', '');
		tr.setInput('goals', 'package');
		tr.setInput('javaHomeSelection', 'JDKVersion');
		tr.setInput('jdkVersion', 'default');
		tr.setInput('publishJUnitResults', 'true');
		tr.setInput('testResultsFiles', '**/TEST-*.xml');
		
		tr.run()
		.then(() => {
            assert(tr.ran('/home/bin/maven2/bin/mvn -version'), 'it should have run mvn -version');
            assert(tr.ran('/home/bin/maven2/bin/mvn -f pom.xml package'), 'it should have run mvn -f pom.xml package');
            assert(tr.invokedToolCount == 2, 'should have only run maven 2 times');
			assert(tr.resultWasSet, 'task should have set a result');
			assert(tr.stderr.length == 0, 'should not have written to stderr');
            assert(tr.succeeded, 'task should have succeeded');
			done();
		})
		.fail((err) => {
			done(err);
		});
	})	
	
	it('run maven with mavenVersionSelection set to Path (mavenPath missing)', (done) => {
		setResponseFile('response.json');
		
		var tr = new trm.TaskRunner('maven', true);
		tr.setInput('mavenVersionSelection', 'Path');
		tr.setInput('mavenPOMFile', 'pom.xml'); // Make that checkPath returns true for this filename in the response file
		tr.setInput('options', '');
		tr.setInput('goals', 'package');
		tr.setInput('javaHomeSelection', 'JDKVersion');
		tr.setInput('jdkVersion', 'default');
		tr.setInput('publishJUnitResults', 'true');
		tr.setInput('testResultsFiles', '**/TEST-*.xml');
		
		tr.run()
		.then(() => {
            assert(tr.invokedToolCount == 0, 'should not have run maven');
			assert(tr.resultWasSet, 'task should have set a result');
			assert(tr.stderr.length > 0, 'should have written to stderr');
            assert(tr.failed, 'task should have failed');
			assert(tr.stderr.indexOf('Input required: mavenPath') >= 0, 'wrong error message: "' + tr.stderr + '"');			
			done();
		})
		.fail((err) => {
			done(err);
		});
	})	
        
	it('run maven with mavenVersionSelection set to Path (mavenPath INVALID)', (done) => {
		setResponseFile('response.json');
		
		var tr = new trm.TaskRunner('maven', true);
		tr.setInput('mavenVersionSelection', 'Path');
		tr.setInput('mavenPath', '/home/bin/maven333')
		tr.setInput('mavenPOMFile', 'pom.xml'); // Make that checkPath returns true for this filename in the response file
		tr.setInput('options', '');
		tr.setInput('goals', 'package');
		tr.setInput('javaHomeSelection', 'JDKVersion');
		tr.setInput('jdkVersion', 'default');
		tr.setInput('publishJUnitResults', 'true');
		tr.setInput('testResultsFiles', '**/TEST-*.xml');
		
		tr.run()
		.then(() => {
            assert(tr.invokedToolCount == 0, 'should not have run maven');
			assert(tr.resultWasSet, 'task should have set a result');
			assert(tr.stderr.length > 0, 'should have written to stderr');
            assert(tr.failed, 'task should have failed');
			assert(tr.stderr.indexOf('not found mavenPath:') >= 0, 'wrong error message: "' + tr.stderr + '"');			
			done();
		})
		.fail((err) => {
			done(err);
		});
	})	
    
	it('run maven with mavenSetM2Home set to garbage', (done) => {
		setResponseFile('response.json');
		
		var tr = new trm.TaskRunner('maven', true);
		tr.setInput('mavenVersionSelection', 'Path');
		tr.setInput('mavenPath', '/home/bin/maven2') // Make that checkPath returns true for this filename in the response file
		tr.setInput('mavenSetM2Home', 'garbage');
		tr.setInput('mavenPOMFile', 'pom.xml'); // Make that checkPath returns true for this filename in the response file
		tr.setInput('options', '');
		tr.setInput('goals', 'package');
		tr.setInput('javaHomeSelection', 'JDKVersion');
		tr.setInput('jdkVersion', 'default');
		tr.setInput('publishJUnitResults', 'true');
		tr.setInput('testResultsFiles', '**/TEST-*.xml');
		
		tr.run()
		.then(() => {
            assert(tr.ran('/home/bin/maven2/bin/mvn -version'), 'it should have run mvn -version');
            assert(tr.ran('/home/bin/maven2/bin/mvn -f pom.xml package'), 'it should have run mvn -f pom.xml package');
            assert(tr.invokedToolCount == 2, 'should have only run maven 2 times');
			assert(tr.resultWasSet, 'task should have set a result');
			assert(tr.stderr.length == 0, 'should not have written to stderr');
            assert(tr.succeeded, 'task should have succeeded');
			done();
		})
		.fail((err) => {
			done(err);
		});
	})	    
    
    it('run maven with mavenSetM2Home set to true', (done) => {
		setResponseFile('response.json');
		
		var tr = new trm.TaskRunner('maven', true);
		tr.setInput('mavenVersionSelection', 'Path');
		tr.setInput('mavenPath', '/home/bin/maven2') // Make that checkPath returns true for this filename in the response file
		tr.setInput('mavenSetM2Home', 'true');
		tr.setInput('mavenPOMFile', 'pom.xml'); // Make that checkPath returns true for this filename in the response file
		tr.setInput('options', '');
		tr.setInput('goals', 'package');
		tr.setInput('javaHomeSelection', 'JDKVersion');
		tr.setInput('jdkVersion', 'default');
		tr.setInput('publishJUnitResults', 'true');
		tr.setInput('testResultsFiles', '**/TEST-*.xml');
		
		tr.run()
		.then(() => {
            assert(tr.ran('/home/bin/maven2/bin/mvn -version'), 'it should have run mvn -version');
            assert(tr.ran('/home/bin/maven2/bin/mvn -f pom.xml package'), 'it should have run mvn -f pom.xml package');
            assert(tr.invokedToolCount == 2, 'should have only run maven 2 times');
			assert(tr.resultWasSet, 'task should have set a result');
			assert(tr.stderr.length == 0, 'should not have written to stderr');
            assert(tr.succeeded, 'task should have succeeded');
			assert(tr.stdout.indexOf('set M2_HOME=/home/bin/maven2') >= 0, 'M2_HOME not set');			
			done();
		})
		.fail((err) => {
			done(err);
		});
	})	
		
	it('run maven with options set', (done) => {
		setResponseFile('response.json');
		
		var tr = new trm.TaskRunner('maven', true);
		tr.setInput('mavenVersionSelection', 'Default');
		tr.setInput('mavenPOMFile', 'pom.xml'); // Make that checkPath returns true for this filename in the response file
		tr.setInput('options', '/o /p "/t:i o" /n /s');
		tr.setInput('goals', 'package');
		tr.setInput('javaHomeSelection', 'JDKVersion');
		tr.setInput('jdkVersion', 'default');
		tr.setInput('publishJUnitResults', 'true');
		tr.setInput('testResultsFiles', '**/TEST-*.xml');
		
		tr.run()
		.then(() => {
            assert(tr.ran('/home/bin/maven/bin/mvn -version'), 'it should have run mvn -version');
            assert(tr.ran('/home/bin/maven/bin/mvn -f pom.xml /o /p /t:i o /n /s package'), 'it should have run mvn -f pom.xml /o /p /t:i o /n /s package');
            assert(tr.invokedToolCount == 2, 'should have only run maven 2 times');
			assert(tr.resultWasSet, 'task should have set a result');
			assert(tr.stderr.length == 0, 'should not have written to stderr');
            assert(tr.succeeded, 'task should have succeeded');
			done();
		})
		.fail((err) => {
			done(err);
		});
	})	
	
	it('run maven with goals not set', (done) => {
		setResponseFile('response.json');
		
		var tr = new trm.TaskRunner('maven', true);
		tr.setInput('mavenVersionSelection', 'Default');
		tr.setInput('mavenPOMFile', 'pom.xml'); // Make that checkPath returns true for this filename in the response file
		tr.setInput('options', '/o /p /t /i /o /n /s');
		//tr.setInput('goals', 'package');
		tr.setInput('javaHomeSelection', 'JDKVersion');
		tr.setInput('jdkVersion', 'default');
		tr.setInput('publishJUnitResults', 'true');
		tr.setInput('testResultsFiles', '**/TEST-*.xml');
		
		tr.run()
		.then(() => {
            assert(tr.invokedToolCount == 0, 'should not have run maven');
			assert(tr.resultWasSet, 'task should have set a result');
			assert(tr.stderr.length > 0, 'should have written to stderr');
            assert(tr.failed, 'task should have failed');
			assert(tr.stderr.indexOf('Input required: goals') >= 0, 'wrong error message: "' + tr.stderr + '"');			
			done();
		})
		.fail((err) => {
			done(err);
		});
	})
		
	it('run maven with tasks set to multiple', (done) => {
		setResponseFile('response.json');
		
		var tr = new trm.TaskRunner('maven', true);
		tr.setInput('mavenVersionSelection', 'Default');
		tr.setInput('mavenPOMFile', 'pom.xml'); // Make that checkPath returns true for this filename in the response file
		tr.setInput('options', '/o /p /t /i /o /n /s');
		tr.setInput('goals', 'build test package');
		tr.setInput('javaHomeSelection', 'JDKVersion');
		tr.setInput('jdkVersion', 'default');
		tr.setInput('publishJUnitResults', 'true');
		tr.setInput('testResultsFiles', '**/TEST-*.xml');
		
		tr.run()
		.then(() => {
            assert(tr.ran('/home/bin/maven/bin/mvn -version'), 'it should have run mvn -version');
            assert(tr.ran('/home/bin/maven/bin/mvn -f pom.xml /o /p /t /i /o /n /s build test package'), 'it should have run mvn -f pom.xml /o /p /t /i /o /n /s build test package');
            assert(tr.invokedToolCount == 2, 'should have only run maven 2 times');
			assert(tr.resultWasSet, 'task should have set a result');
			assert(tr.stderr.length == 0, 'should not have written to stderr');
            assert(tr.succeeded, 'task should have succeeded');
			done();
		})
		.fail((err) => {
			done(err);
		});
	})	
			
	it('run maven with missing publishJUnitResults input', (done) => {
		setResponseFile('response.json');
		
		var tr = new trm.TaskRunner('maven', true);
		tr.setInput('mavenVersionSelection', 'Default');
		tr.setInput('mavenPOMFile', 'pom.xml'); // Make that checkPath returns true for this filename in the response file
		tr.setInput('options', '/o /p /t /i /o /n /s');
		tr.setInput('goals', 'build test package');
		tr.setInput('javaHomeSelection', 'JDKVersion');
		tr.setInput('jdkVersion', 'default');
		tr.setInput('testResultsFiles', '**/TEST-*.xml');
		
		tr.run()
		.then(() => {
            assert(tr.ran('/home/bin/maven/bin/mvn -version'), 'it should have run mvn -version');
            assert(tr.ran('/home/bin/maven/bin/mvn -f pom.xml /o /p /t /i /o /n /s build test package'), 'it should have run mvn -f pom.xml /o /p /t /i /o /n /s build test package');
            assert(tr.invokedToolCount == 2, 'should have only run maven 2 times');
			assert(tr.resultWasSet, 'task should have set a result');
			assert(tr.stderr.length == 0, 'should not have written to stderr');
            assert(tr.succeeded, 'task should have succeeded');
			done();
		})
		.fail((err) => {
			done(err);
		});
	})	
	
	it('run maven with publishJUnitResults set to "garbage"', (done) => {
		var tr = new trm.TaskRunner('maven', true);
		tr.setInput('mavenVersionSelection', 'Default');
		tr.setInput('mavenPOMFile', 'pom.xml'); // Make that checkPath returns true for this filename in the response file
		tr.setInput('options', '/o /p /t /i /o /n /s');
		tr.setInput('goals', 'build test package');
		tr.setInput('javaHomeSelection', 'JDKVersion');
		tr.setInput('jdkVersion', 'default');
		tr.setInput('publishJUnitResults', 'garbage');
		tr.setInput('testResultsFiles', '**/TEST-*.xml');
		
		tr.run()
		.then(() => {
            assert(tr.ran('/home/bin/maven/bin/mvn -version'), 'it should have run mvn -version');
            assert(tr.ran('/home/bin/maven/bin/mvn -f pom.xml /o /p /t /i /o /n /s build test package'), 'it should have run mvn -f pom.xml /o /p /t /i /o /n /s build test package');
            assert(tr.invokedToolCount == 2, 'should have only run maven 2 times');
			assert(tr.resultWasSet, 'task should have set a result');
			assert(tr.stderr.length == 0, 'should not have written to stderr');
            assert(tr.succeeded, 'task should have succeeded');
			done();
		})
		.fail((err) => {
			done(err);
		});
	})		
	
	it('run maven and publish tests', (done) => {
		var tr = new trm.TaskRunner('maven', true);
		tr.setInput('mavenVersionSelection', 'Default');
		tr.setInput('mavenPOMFile', 'pom.xml'); // Make that checkPath returns true for this filename in the response file
		tr.setInput('options', '');
		tr.setInput('goals', 'package');
		tr.setInput('javaHomeSelection', 'JDKVersion');
		tr.setInput('jdkVersion', 'default');
		tr.setInput('publishJUnitResults', 'true');
		tr.setInput('testResultsFiles', '**/TEST-*.xml');
		
		tr.run()
		.then(() => {
            assert(tr.ran('/home/bin/maven/bin/mvn -version'), 'it should have run mvn -version');
            assert(tr.ran('/home/bin/maven/bin/mvn -f pom.xml package'), 'it should have run mvn -f pom.xml package');
            assert(tr.invokedToolCount == 2, 'should have only run maven 2 times');
			assert(tr.resultWasSet, 'task should have set a result');
			assert(tr.stderr.length == 0, 'should not have written to stderr');
            assert(tr.succeeded, 'task should have succeeded');
			assert(tr.stdout.indexOf('##vso[results.publish type=JUnit;mergeResults=true;publishRunAttachments=true;resultFiles=/user/build/fun/test-123.xml;]') >= 0, 'test files not published');
			done();
		})
		.fail((err) => {
			done(err);
		});
	})		
		            
	it('fails if missing testResultsFiles input', (done) => {
		setResponseFile('response.json');
		
		var tr = new trm.TaskRunner('maven', true);
		tr.setInput('mavenVersionSelection', 'Default');
		tr.setInput('mavenPOMFile', 'pom.xml'); // Make that checkPath returns true for this filename in the response file
		tr.setInput('options', '');
		tr.setInput('goals', 'build test package');
		tr.setInput('javaHomeSelection', 'JDKVersion');
		tr.setInput('jdkVersion', 'default');
		tr.setInput('publishJUnitResults', 'true');
		
		tr.run()
		.then(() => {
            assert(tr.invokedToolCount == 0, 'should not have run maven');
			assert(tr.resultWasSet, 'task should have set a result');
			assert(tr.stderr.length > 0, 'should have written to stderr');
            assert(tr.failed, 'task should have failed');
			assert(tr.stderr.indexOf('Input required: testResultsFiles') >= 0, 'wrong error message: "' + tr.stderr + '"');
			done();
		})
		.fail((err) => {
			done(err);
		});
	})		
	
	it('fails if missing javaHomeSelection input', (done) => {
		setResponseFile('response.json');
		
		var tr = new trm.TaskRunner('maven', true);
		tr.setInput('mavenVersionSelection', 'Default');
		tr.setInput('mavenPOMFile', 'pom.xml'); // Make that checkPath returns true for this filename in the response file
		tr.setInput('options', '');
		tr.setInput('goals', 'package');
		//tr.setInput('javaHomeSelection', 'JDKVersion');
		tr.setInput('jdkVersion', 'default');
		tr.setInput('publishJUnitResults', 'garbage');
		tr.setInput('testResultsFiles', '**/TEST-*.xml');
        		
		tr.run()
		.then(() => {
            assert(tr.invokedToolCount == 0, 'should not have run maven');
			assert(tr.resultWasSet, 'task should have set a result');
			assert(tr.stderr.length > 0, 'should have written to stderr');
            assert(tr.failed, 'task should have failed');
			assert(tr.stderr.indexOf('Input required: javaHomeSelection') >= 0, 'wrong error message: "' + tr.stderr + '"');
			done();
		})
		.fail((err) => {
			done(err);
		});
	})		

	it('run maven with jdkVersion set to 1.8', (done) => {
		setResponseFile('response.json');
		
		var tr = new trm.TaskRunner('maven', true);
		tr.setInput('mavenVersionSelection', 'Default');
		tr.setInput('mavenPOMFile', 'pom.xml'); // Make that checkPath returns true for this filename in the response file
		tr.setInput('options', '');
		tr.setInput('goals', 'package');
		tr.setInput('javaHomeSelection', 'JDKVersion');
		tr.setInput('publishJUnitResults', 'garbage');
		tr.setInput('testResultsFiles', '**/TEST-*.xml');
		tr.setInput('jdkVersion', '1.8');
		tr.setInput('jdkArchitecture', 'x86');
		
		tr.run()
		.then(() => {
            assert(tr.ran('/home/bin/maven/bin/mvn -version'), 'it should have run mvn -version');
            assert(tr.ran('/home/bin/maven/bin/mvn -f pom.xml package'), 'it should have run mvn -f pom.xml package');
            assert(tr.invokedToolCount == 2, 'should have only run maven 2 times');
			assert(tr.resultWasSet, 'task should have set a result');
			assert(tr.stderr.length == 0, 'should not have written to stderr');
            assert(tr.succeeded, 'task should have succeeded');
            assert(tr.stdout.indexOf('set JAVA_HOME=/user/local/bin/Java8') >= 0, 'JAVA_HOME not set correctly');
			done();
		})
		.fail((err) => {
			done(err);
		});
	})	
	
	it('run maven with jdkVersion set to 1.5', (done) => {
		setResponseFile('response.json');
		
		var tr = new trm.TaskRunner('maven', true);
		tr.setInput('mavenVersionSelection', 'Default');
		tr.setInput('mavenPOMFile', 'pom.xml'); // Make that checkPath returns true for this filename in the response file
		tr.setInput('options', '');
		tr.setInput('goals', 'package');
		tr.setInput('javaHomeSelection', 'JDKVersion');
		tr.setInput('publishJUnitResults', 'garbage');
		tr.setInput('testResultsFiles', '**/TEST-*.xml');
		tr.setInput('jdkVersion', '1.5');
		tr.setInput('jdkArchitecture', 'x86');
		
		tr.run()
		.then(() => {
            assert(tr.invokedToolCount == 0, 'should not have run maven');
			assert(tr.resultWasSet, 'task should have set a result');
			assert(tr.stderr.length > 0, 'should have written to stderr');
            assert(tr.failed, 'task should have failed');
            assert(tr.stdout.indexOf('Failed to find specified JDK version') >= 0, 'JAVA_HOME set?');
			done();
		})
		.fail((err) => {
			done(err);
		});
	})	
		
	it('run maven with Valid inputs but it fails', (done) => {
		setResponseFile('response.json');

		var tr = new trm.TaskRunner('maven', true);
		tr.setInput('mavenVersionSelection', 'Default');
		tr.setInput('mavenPOMFile', 'pom.xml'); // Make that checkPath returns true for this filename in the response file
		tr.setInput('options', '');
		tr.setInput('goals', 'FAIL package');
		tr.setInput('javaHomeSelection', 'JDKVersion');
		tr.setInput('jdkVersion', 'default');
		tr.setInput('publishJUnitResults', 'true');
		tr.setInput('testResultsFiles', '**/TEST-*.xml');

		tr.run()
		.then(() => {
            assert(tr.ran('/home/bin/maven/bin/mvn -version'), 'it should have run mvn -version');
            assert(tr.ran('/home/bin/maven/bin/mvn -f pom.xml FAIL package'), 'it should have run mvn -f pom.xml FAIL package');
            assert(tr.invokedToolCount == 2, 'should have only run maven 2 times');
			assert(tr.resultWasSet, 'task should have set a result');
			assert(tr.stderr.length > 0, 'should have written to stderr');
            assert(tr.failed, 'task should have failed');
            assert(tr.stdout.indexOf('FAILED') >= 0, 'It should have failed');
			done();
		})
		.fail((err) => {
			done(err);
		});
	})	
	
	it('run maven including SonarQube analysis', (done) => {
		var tr = new trm.TaskRunner('maven', true);
		tr.setInput('mavenVersionSelection', 'Default');
		tr.setInput('mavenPOMFile', 'pom.xml'); // Make that checkPath returns true for this filename in the response file
		tr.setInput('options', '');
		tr.setInput('goals', 'package');
		tr.setInput('javaHomeSelection', 'JDKVersion');
		tr.setInput('jdkVersion', 'default');
		tr.setInput('publishJUnitResults', 'false');
		tr.setInput('testResultsFiles', '**/TEST-*.xml');
		tr.setInput('sqAnalysisEnabled', 'true');
		tr.setInput('sqConnectedServiceName', 'ID1');
		
		tr.run()
		.then(() => {
            assert(tr.ran('/home/bin/maven/bin/mvn -version'), 'it should have run mvn -version');
            assert(tr.ran('/home/bin/maven/bin/mvn -f pom.xml package'), 'it should have run mvn -f pom.xml package');
            assert(tr.ran('/home/bin/maven/bin/mvn -Dsonar.host.url=http://sonarqube/end/point -Dsonar.login=uname -Dsonar.password=pword -f pom.xml sonar:sonar'), 'it should have run SQ analysis');
            assert(tr.invokedToolCount == 3, 'should have only run maven 3 times');
			assert(tr.resultWasSet, 'task should have set a result');
			assert(tr.stderr.length == 0, 'should not have written to stderr');
            assert(tr.succeeded, 'task should have succeeded');
			done();
		})
		.fail((err) => {
			done(err);
		});
	})		

	it('run maven including SonarQube analysis (with db details)', (done) => {
		var tr = new trm.TaskRunner('maven', true);
		tr.setInput('mavenVersionSelection', 'Default');
		tr.setInput('mavenPOMFile', 'pom.xml'); // Make that checkPath returns true for this filename in the response file
		tr.setInput('options', '');
		tr.setInput('goals', 'package');
		tr.setInput('javaHomeSelection', 'JDKVersion');
		tr.setInput('jdkVersion', 'default');
		tr.setInput('publishJUnitResults', 'false');
		tr.setInput('testResultsFiles', '**/TEST-*.xml');
		tr.setInput('sqAnalysisEnabled', 'true');
		tr.setInput('sqConnectedServiceName', 'ID1');
		tr.setInput('sqDbDetailsRequired', 'true');
		tr.setInput('sqDbUrl', 'dbURL');
		tr.setInput('sqDbUsername', 'dbUser');
		tr.setInput('sqDbPassword', 'dbPass');
		
		tr.run()
		.then(() => {
            assert(tr.ran('/home/bin/maven/bin/mvn -version'), 'it should have run mvn -version');
            assert(tr.ran('/home/bin/maven/bin/mvn -f pom.xml package'), 'it should have run mvn -f pom.xml package');
            assert(tr.ran('/home/bin/maven/bin/mvn -Dsonar.host.url=http://sonarqube/end/point -Dsonar.login=uname -Dsonar.password=pword -Dsonar.jdbc.url=dbURL -Dsonar.jdbc.username=dbUser -Dsonar.jdbc.password=dbPass -f pom.xml sonar:sonar'), 'it should have run SQ analysis');
            assert(tr.invokedToolCount == 3, 'should have only run maven 3 times');
			assert(tr.resultWasSet, 'task should have set a result');
			assert(tr.stderr.length == 0, 'should not have written to stderr');
            assert(tr.succeeded, 'task should have succeeded');
			done();
		})
		.fail((err) => {
			done(err);
		});
	})
	
>>>>>>> 251fe88c
});<|MERGE_RESOLUTION|>--- conflicted
+++ resolved
@@ -6,744 +6,11 @@
 import path = require('path');
 
 function setResponseFile(name: string) {
-    process.env['MOCK_RESPONSES'] = path.join(__dirname, name);
+	process.env['MOCK_RESPONSES'] = path.join(__dirname, name);
 }
 
 describe('maven Suite', function() {
     this.timeout(20000);
-<<<<<<< HEAD
-
-    before((done) => {
-        // init here
-        done();
-    });
-
-    after(function() {
-
-    });
-
-    it('run maven with all default inputs', (done) => {
-        setResponseFile('mavenGood.json');
-
-        var tr = new trm.TaskRunner('maven', true);
-        tr.setInput('mavenVersionSelection', 'default');
-        tr.setInput('mavenPOMFile', 'pom.xml'); // Make that checkPath returns true for this filename in the response file
-        tr.setInput('options', '');
-        tr.setInput('goals', 'package');
-        tr.setInput('javaHomeSelection', 'JDKVersion');
-        tr.setInput('jdkVersion', 'default');
-        tr.setInput('publishJUnitResults', 'true');
-        tr.setInput('testResultsFiles', '**/TEST-*.xml');
-
-        tr.run()
-            .then(() => {
-                assert(tr.ran('/home/bin/maven/bin/mvn -version'), 'it should have run mvn -version');
-                assert(tr.ran('/home/bin/maven/bin/mvn -f pom.xml package'), 'it should have run mvn -f pom.xml package');
-                assert(tr.invokedToolCount == 2, 'should have only run maven 2 times');
-                assert(tr.resultWasSet, 'task should have set a result');
-                assert(tr.stderr.length == 0, 'should not have written to stderr');
-                assert(tr.succeeded, 'task should have succeeded');
-                done();
-            })
-            .fail((err) => {
-                done(err);
-            });
-    })
-
-    it('run maven with missing mavenVersionSelection', (done) => {
-        setResponseFile('mavenGood.json');
-
-        var tr = new trm.TaskRunner('maven', true);
-        //tr.setInput('mavenVersionSelection', 'default');
-        tr.setInput('mavenPOMFile', 'pom.xml'); // Make that checkPath returns true for this filename in the response file
-        tr.setInput('options', '');
-        tr.setInput('goals', 'package');
-        tr.setInput('javaHomeSelection', 'JDKVersion');
-        tr.setInput('jdkVersion', 'default');
-        tr.setInput('publishJUnitResults', 'true');
-        tr.setInput('testResultsFiles', '**/TEST-*.xml');
-
-        tr.run()
-            .then(() => {
-                assert(tr.invokedToolCount == 0, 'should not have run maven');
-                assert(tr.resultWasSet, 'task should have set a result');
-                assert(tr.stderr.length > 0, 'should have written to stderr');
-                assert(tr.failed, 'task should have failed');
-                assert(tr.stderr.indexOf('Input required: mavenVersionSelection') >= 0, 'wrong error message: "' + tr.stderr + '"');
-                done();
-            })
-            .fail((err) => {
-                done(err);
-            });
-    })
-
-    it('run maven with INVALID mavenVersionSelection', (done) => {
-        setResponseFile('mavenGood.json');
-
-        var tr = new trm.TaskRunner('maven', true);
-        tr.setInput('mavenVersionSelection', 'garbage');
-        tr.setInput('mavenPOMFile', 'pom.xml'); // Make that checkPath returns true for this filename in the response file
-        tr.setInput('options', '');
-        tr.setInput('goals', 'package');
-        tr.setInput('javaHomeSelection', 'JDKVersion');
-        tr.setInput('jdkVersion', 'default');
-        tr.setInput('publishJUnitResults', 'true');
-        tr.setInput('testResultsFiles', '**/TEST-*.xml');
-
-        tr.run()
-            .then(() => {
-                assert(tr.ran('/home/bin/maven/bin/mvn -version'), 'it should have run mvn -version');
-                assert(tr.ran('/home/bin/maven/bin/mvn -f pom.xml package'), 'it should have run mvn -f pom.xml package');
-                assert(tr.invokedToolCount == 2, 'should have only run maven 2 times');
-                assert(tr.resultWasSet, 'task should have set a result');
-                assert(tr.stderr.length == 0, 'should not have written to stderr');
-                assert(tr.succeeded, 'task should have succeeded');
-                done();
-            })
-            .fail((err) => {
-                done(err);
-            });
-    })
-
-    it('run maven with mavenVersionSelection set to Path (mavenPath valid)', (done) => {
-        setResponseFile('mavenGood.json');
-
-        var tr = new trm.TaskRunner('maven', true);
-        tr.setInput('mavenVersionSelection', 'Path');
-        tr.setInput('mavenPath', '/home/bin/maven2') // Make that checkPath returns true for this filename in the response file
-        tr.setInput('mavenPOMFile', 'pom.xml'); // Make that checkPath returns true for this filename in the response file
-        tr.setInput('options', '');
-        tr.setInput('goals', 'package');
-        tr.setInput('javaHomeSelection', 'JDKVersion');
-        tr.setInput('jdkVersion', 'default');
-        tr.setInput('publishJUnitResults', 'true');
-        tr.setInput('testResultsFiles', '**/TEST-*.xml');
-
-        tr.run()
-            .then(() => {
-                assert(tr.ran('/home/bin/maven2/bin/mvn -version'), 'it should have run mvn -version');
-                assert(tr.ran('/home/bin/maven2/bin/mvn -f pom.xml package'), 'it should have run mvn -f pom.xml package');
-                assert(tr.invokedToolCount == 2, 'should have only run maven 2 times');
-                assert(tr.resultWasSet, 'task should have set a result');
-                assert(tr.stderr.length == 0, 'should not have written to stderr');
-                assert(tr.succeeded, 'task should have succeeded');
-                done();
-            })
-            .fail((err) => {
-                done(err);
-            });
-    })
-
-    it('run maven with mavenVersionSelection set to Path (mavenPath missing)', (done) => {
-        setResponseFile('mavenGood.json');
-
-        var tr = new trm.TaskRunner('maven', true);
-        tr.setInput('mavenVersionSelection', 'Path');
-        tr.setInput('mavenPOMFile', 'pom.xml'); // Make that checkPath returns true for this filename in the response file
-        tr.setInput('options', '');
-        tr.setInput('goals', 'package');
-        tr.setInput('javaHomeSelection', 'JDKVersion');
-        tr.setInput('jdkVersion', 'default');
-        tr.setInput('publishJUnitResults', 'true');
-        tr.setInput('testResultsFiles', '**/TEST-*.xml');
-
-        tr.run()
-            .then(() => {
-                assert(tr.invokedToolCount == 0, 'should not have run maven');
-                assert(tr.resultWasSet, 'task should have set a result');
-                assert(tr.stderr.length > 0, 'should have written to stderr');
-                assert(tr.failed, 'task should have failed');
-                assert(tr.stderr.indexOf('Input required: mavenPath') >= 0, 'wrong error message: "' + tr.stderr + '"');
-                done();
-            })
-            .fail((err) => {
-                done(err);
-            });
-    })
-
-    it('run maven with mavenVersionSelection set to Path (mavenPath INVALID)', (done) => {
-        setResponseFile('mavenGood.json');
-
-        var tr = new trm.TaskRunner('maven', true);
-        tr.setInput('mavenVersionSelection', 'Path');
-        tr.setInput('mavenPath', '/home/bin/maven333')
-        tr.setInput('mavenPOMFile', 'pom.xml'); // Make that checkPath returns true for this filename in the response file
-        tr.setInput('options', '');
-        tr.setInput('goals', 'package');
-        tr.setInput('javaHomeSelection', 'JDKVersion');
-        tr.setInput('jdkVersion', 'default');
-        tr.setInput('publishJUnitResults', 'true');
-        tr.setInput('testResultsFiles', '**/TEST-*.xml');
-
-        tr.run()
-            .then(() => {
-                assert(tr.invokedToolCount == 0, 'should not have run maven');
-                assert(tr.resultWasSet, 'task should have set a result');
-                assert(tr.stderr.length > 0, 'should have written to stderr');
-                assert(tr.failed, 'task should have failed');
-                assert(tr.stderr.indexOf('not found mavenPath:') >= 0, 'wrong error message: "' + tr.stderr + '"');
-                done();
-            })
-            .fail((err) => {
-                done(err);
-            });
-    })
-
-    it('run maven with mavenSetM2Home set to garbage', (done) => {
-        setResponseFile('mavenGood.json');
-
-        var tr = new trm.TaskRunner('maven', true);
-        tr.setInput('mavenVersionSelection', 'Path');
-        tr.setInput('mavenPath', '/home/bin/maven2') // Make that checkPath returns true for this filename in the response file
-        tr.setInput('mavenSetM2Home', 'garbage');
-        tr.setInput('mavenPOMFile', 'pom.xml'); // Make that checkPath returns true for this filename in the response file
-        tr.setInput('options', '');
-        tr.setInput('goals', 'package');
-        tr.setInput('javaHomeSelection', 'JDKVersion');
-        tr.setInput('jdkVersion', 'default');
-        tr.setInput('publishJUnitResults', 'true');
-        tr.setInput('testResultsFiles', '**/TEST-*.xml');
-
-        tr.run()
-            .then(() => {
-                assert(tr.ran('/home/bin/maven2/bin/mvn -version'), 'it should have run mvn -version');
-                assert(tr.ran('/home/bin/maven2/bin/mvn -f pom.xml package'), 'it should have run mvn -f pom.xml package');
-                assert(tr.invokedToolCount == 2, 'should have only run maven 2 times');
-                assert(tr.resultWasSet, 'task should have set a result');
-                assert(tr.stderr.length == 0, 'should not have written to stderr');
-                assert(tr.succeeded, 'task should have succeeded');
-                done();
-            })
-            .fail((err) => {
-                done(err);
-            });
-    })
-
-    it('run maven with mavenSetM2Home set to true', (done) => {
-        setResponseFile('mavenGood.json');
-
-        var tr = new trm.TaskRunner('maven', true);
-        tr.setInput('mavenVersionSelection', 'Path');
-        tr.setInput('mavenPath', '/home/bin/maven2') // Make that checkPath returns true for this filename in the response file
-        tr.setInput('mavenSetM2Home', 'true');
-        tr.setInput('mavenPOMFile', 'pom.xml'); // Make that checkPath returns true for this filename in the response file
-        tr.setInput('options', '');
-        tr.setInput('goals', 'package');
-        tr.setInput('javaHomeSelection', 'JDKVersion');
-        tr.setInput('jdkVersion', 'default');
-        tr.setInput('publishJUnitResults', 'true');
-        tr.setInput('testResultsFiles', '**/TEST-*.xml');
-
-        tr.run()
-            .then(() => {
-                assert(tr.ran('/home/bin/maven2/bin/mvn -version'), 'it should have run mvn -version');
-                assert(tr.ran('/home/bin/maven2/bin/mvn -f pom.xml package'), 'it should have run mvn -f pom.xml package');
-                assert(tr.invokedToolCount == 2, 'should have only run maven 2 times');
-                assert(tr.resultWasSet, 'task should have set a result');
-                assert(tr.stderr.length == 0, 'should not have written to stderr');
-                assert(tr.succeeded, 'task should have succeeded');
-                assert(tr.stdout.indexOf('M2_HOME set to /home/bin/maven2') >= 0, 'M2_HOME not set');
-                done();
-            })
-            .fail((err) => {
-                done(err);
-            });
-    })
-
-    it('run maven with options set', (done) => {
-        setResponseFile('mavenGood.json');
-
-        var tr = new trm.TaskRunner('maven', true);
-        tr.setInput('mavenVersionSelection', 'default');
-        tr.setInput('mavenPOMFile', 'pom.xml'); // Make that checkPath returns true for this filename in the response file
-        tr.setInput('options', '/o /p "/t:i o" /n /s');
-        tr.setInput('goals', 'package');
-        tr.setInput('javaHomeSelection', 'JDKVersion');
-        tr.setInput('jdkVersion', 'default');
-        tr.setInput('publishJUnitResults', 'true');
-        tr.setInput('testResultsFiles', '**/TEST-*.xml');
-
-        tr.run()
-            .then(() => {
-                assert(tr.ran('/home/bin/maven/bin/mvn -version'), 'it should have run mvn -version');
-                assert(tr.ran('/home/bin/maven/bin/mvn -f pom.xml /o /p /t:i o /n /s package'), 'it should have run mvn -f pom.xml /o /p /t:i o /n /s package');
-                assert(tr.invokedToolCount == 2, 'should have only run maven 2 times');
-                assert(tr.resultWasSet, 'task should have set a result');
-                assert(tr.stderr.length == 0, 'should not have written to stderr');
-                assert(tr.succeeded, 'task should have succeeded');
-                done();
-            })
-            .fail((err) => {
-                done(err);
-            });
-    })
-
-    it('run maven with goals not set', (done) => {
-        setResponseFile('mavenGood.json');
-
-        var tr = new trm.TaskRunner('maven', true);
-        tr.setInput('mavenVersionSelection', 'default');
-        tr.setInput('mavenPOMFile', 'pom.xml'); // Make that checkPath returns true for this filename in the response file
-        tr.setInput('options', '/o /p /t /i /o /n /s');
-        //tr.setInput('goals', 'package');
-        tr.setInput('javaHomeSelection', 'JDKVersion');
-        tr.setInput('jdkVersion', 'default');
-        tr.setInput('publishJUnitResults', 'true');
-        tr.setInput('testResultsFiles', '**/TEST-*.xml');
-
-        tr.run()
-            .then(() => {
-                assert(tr.invokedToolCount == 0, 'should not have run maven');
-                assert(tr.resultWasSet, 'task should have set a result');
-                assert(tr.stderr.length > 0, 'should have written to stderr');
-                assert(tr.failed, 'task should have failed');
-                assert(tr.stderr.indexOf('Input required: goals') >= 0, 'wrong error message: "' + tr.stderr + '"');
-                done();
-            })
-            .fail((err) => {
-                done(err);
-            });
-    })
-
-    it('run maven with tasks set to multiple', (done) => {
-        setResponseFile('mavenGood.json');
-
-        var tr = new trm.TaskRunner('maven', true);
-        tr.setInput('mavenVersionSelection', 'default');
-        tr.setInput('mavenPOMFile', 'pom.xml'); // Make that checkPath returns true for this filename in the response file
-        tr.setInput('options', '/o /p /t /i /o /n /s');
-        tr.setInput('goals', 'build test package');
-        tr.setInput('javaHomeSelection', 'JDKVersion');
-        tr.setInput('jdkVersion', 'default');
-        tr.setInput('publishJUnitResults', 'true');
-        tr.setInput('testResultsFiles', '**/TEST-*.xml');
-
-        tr.run()
-            .then(() => {
-                assert(tr.ran('/home/bin/maven/bin/mvn -version'), 'it should have run mvn -version');
-                assert(tr.ran('/home/bin/maven/bin/mvn -f pom.xml /o /p /t /i /o /n /s build test package'), 'it should have run mvn -f pom.xml /o /p /t /i /o /n /s build test package');
-                assert(tr.invokedToolCount == 2, 'should have only run maven 2 times');
-                assert(tr.resultWasSet, 'task should have set a result');
-                assert(tr.stderr.length == 0, 'should not have written to stderr');
-                assert(tr.succeeded, 'task should have succeeded');
-                done();
-            })
-            .fail((err) => {
-                done(err);
-            });
-    })
-
-    it('run maven with missing publishJUnitResults input', (done) => {
-        setResponseFile('mavenGood.json');
-
-        var tr = new trm.TaskRunner('maven', true);
-        tr.setInput('mavenVersionSelection', 'default');
-        tr.setInput('mavenPOMFile', 'pom.xml'); // Make that checkPath returns true for this filename in the response file
-        tr.setInput('options', '/o /p /t /i /o /n /s');
-        tr.setInput('goals', 'build test package');
-        tr.setInput('javaHomeSelection', 'JDKVersion');
-        tr.setInput('jdkVersion', 'default');
-        tr.setInput('testResultsFiles', '**/TEST-*.xml');
-
-        tr.run()
-            .then(() => {
-                assert(tr.ran('/home/bin/maven/bin/mvn -version'), 'it should have run mvn -version');
-                assert(tr.ran('/home/bin/maven/bin/mvn -f pom.xml /o /p /t /i /o /n /s build test package'), 'it should have run mvn -f pom.xml /o /p /t /i /o /n /s build test package');
-                assert(tr.invokedToolCount == 2, 'should have only run maven 2 times');
-                assert(tr.resultWasSet, 'task should have set a result');
-                assert(tr.stderr.length == 0, 'should not have written to stderr');
-                assert(tr.succeeded, 'task should have succeeded');
-                done();
-            })
-            .fail((err) => {
-                done(err);
-            });
-    })
-
-    it('run maven with publishJUnitResults set to "garbage"', (done) => {
-        var tr = new trm.TaskRunner('maven', true);
-        tr.setInput('mavenVersionSelection', 'default');
-        tr.setInput('mavenPOMFile', 'pom.xml'); // Make that checkPath returns true for this filename in the response file
-        tr.setInput('options', '/o /p /t /i /o /n /s');
-        tr.setInput('goals', 'build test package');
-        tr.setInput('javaHomeSelection', 'JDKVersion');
-        tr.setInput('jdkVersion', 'default');
-        tr.setInput('publishJUnitResults', 'garbage');
-        tr.setInput('testResultsFiles', '**/TEST-*.xml');
-
-        tr.run()
-            .then(() => {
-                assert(tr.ran('/home/bin/maven/bin/mvn -version'), 'it should have run mvn -version');
-                assert(tr.ran('/home/bin/maven/bin/mvn -f pom.xml /o /p /t /i /o /n /s build test package'), 'it should have run mvn -f pom.xml /o /p /t /i /o /n /s build test package');
-                assert(tr.invokedToolCount == 2, 'should have only run maven 2 times');
-                assert(tr.resultWasSet, 'task should have set a result');
-                assert(tr.stderr.length == 0, 'should not have written to stderr');
-                assert(tr.succeeded, 'task should have succeeded');
-                done();
-            })
-            .fail((err) => {
-                done(err);
-            });
-    })
-
-    it('run maven and publish tests', (done) => {
-        var tr = new trm.TaskRunner('maven', true);
-        tr.setInput('mavenVersionSelection', 'default');
-        tr.setInput('mavenPOMFile', 'pom.xml'); // Make that checkPath returns true for this filename in the response file
-        tr.setInput('options', '');
-        tr.setInput('goals', 'package');
-        tr.setInput('javaHomeSelection', 'JDKVersion');
-        tr.setInput('jdkVersion', 'default');
-        tr.setInput('publishJUnitResults', 'true');
-        tr.setInput('testResultsFiles', '**/TEST-*.xml');
-
-        tr.run()
-            .then(() => {
-                assert(tr.ran('/home/bin/maven/bin/mvn -version'), 'it should have run mvn -version');
-                assert(tr.ran('/home/bin/maven/bin/mvn -f pom.xml package'), 'it should have run mvn -f pom.xml package');
-                assert(tr.invokedToolCount == 2, 'should have only run maven 2 times');
-                assert(tr.resultWasSet, 'task should have set a result');
-                assert(tr.stderr.length == 0, 'should not have written to stderr');
-                assert(tr.succeeded, 'task should have succeeded');
-                assert(tr.stdout.indexOf('##vso[results.publish type=JUnit;mergeResults=true;publishRunAttachments=true;resultFiles=/user/build/fun/test-123.xml;]') >= 0, 'test files not published');
-                done();
-            })
-            .fail((err) => {
-                done(err);
-            });
-    })
-
-    it('fails if missing testResultsFiles input', (done) => {
-        setResponseFile('mavenGood.json');
-
-        var tr = new trm.TaskRunner('maven', true);
-        tr.setInput('mavenVersionSelection', 'default');
-        tr.setInput('mavenPOMFile', 'pom.xml'); // Make that checkPath returns true for this filename in the response file
-        tr.setInput('options', '');
-        tr.setInput('goals', 'build test package');
-        tr.setInput('javaHomeSelection', 'JDKVersion');
-        tr.setInput('jdkVersion', 'default');
-        tr.setInput('publishJUnitResults', 'true');
-
-        tr.run()
-            .then(() => {
-                assert(tr.invokedToolCount == 0, 'should not have run maven');
-                assert(tr.resultWasSet, 'task should have set a result');
-                assert(tr.stderr.length > 0, 'should have written to stderr');
-                assert(tr.failed, 'task should have failed');
-                assert(tr.stderr.indexOf('Input required: testResultsFiles') >= 0, 'wrong error message: "' + tr.stderr + '"');
-                done();
-            })
-            .fail((err) => {
-                done(err);
-            });
-    })
-
-    it('fails if missing javaHomeSelection input', (done) => {
-        setResponseFile('mavenGood.json');
-
-        var tr = new trm.TaskRunner('maven', true);
-        tr.setInput('mavenVersionSelection', 'default');
-        tr.setInput('mavenPOMFile', 'pom.xml'); // Make that checkPath returns true for this filename in the response file
-        tr.setInput('options', '');
-        tr.setInput('goals', 'package');
-        //tr.setInput('javaHomeSelection', 'JDKVersion');
-        tr.setInput('jdkVersion', 'default');
-        tr.setInput('publishJUnitResults', 'garbage');
-        tr.setInput('testResultsFiles', '**/TEST-*.xml');
-
-        tr.run()
-            .then(() => {
-                assert(tr.invokedToolCount == 0, 'should not have run maven');
-                assert(tr.resultWasSet, 'task should have set a result');
-                assert(tr.stderr.length > 0, 'should have written to stderr');
-                assert(tr.failed, 'task should have failed');
-                assert(tr.stderr.indexOf('Input required: javaHomeSelection') >= 0, 'wrong error message: "' + tr.stderr + '"');
-                done();
-            })
-            .fail((err) => {
-                done(err);
-            });
-    })
-
-    it('run maven with jdkVersion set to 1.8', (done) => {
-        setResponseFile('mavenGood.json');
-
-        var tr = new trm.TaskRunner('maven', true);
-        tr.setInput('mavenVersionSelection', 'default');
-        tr.setInput('mavenPOMFile', 'pom.xml'); // Make that checkPath returns true for this filename in the response file
-        tr.setInput('options', '');
-        tr.setInput('goals', 'package');
-        tr.setInput('javaHomeSelection', 'JDKVersion');
-        tr.setInput('publishJUnitResults', 'garbage');
-        tr.setInput('testResultsFiles', '**/TEST-*.xml');
-        tr.setInput('jdkVersion', '1.8');
-        tr.setInput('jdkArchitecture', 'x86');
-
-        tr.run()
-            .then(() => {
-                assert(tr.ran('/home/bin/maven/bin/mvn -version'), 'it should have run mvn -version');
-                assert(tr.ran('/home/bin/maven/bin/mvn -f pom.xml package'), 'it should have run mvn -f pom.xml package');
-                assert(tr.invokedToolCount == 2, 'should have only run maven 2 times');
-                assert(tr.resultWasSet, 'task should have set a result');
-                assert(tr.stderr.length == 0, 'should not have written to stderr');
-                assert(tr.succeeded, 'task should have succeeded');
-                assert(tr.stdout.indexOf('Set JAVA_HOME to /user/local/bin/Java8') >= 0, 'JAVA_HOME not set correctly');
-                done();
-            })
-            .fail((err) => {
-                done(err);
-            });
-    })
-
-    it('run maven with jdkVersion set to 1.5', (done) => {
-        setResponseFile('mavenGood.json');
-
-        var tr = new trm.TaskRunner('maven', true);
-        tr.setInput('mavenVersionSelection', 'default');
-        tr.setInput('mavenPOMFile', 'pom.xml'); // Make that checkPath returns true for this filename in the response file
-        tr.setInput('options', '');
-        tr.setInput('goals', 'package');
-        tr.setInput('javaHomeSelection', 'JDKVersion');
-        tr.setInput('publishJUnitResults', 'garbage');
-        tr.setInput('testResultsFiles', '**/TEST-*.xml');
-        tr.setInput('jdkVersion', '1.5');
-        tr.setInput('jdkArchitecture', 'x86');
-
-        tr.run()
-            .then(() => {
-                assert(tr.invokedToolCount == 0, 'should not have run maven');
-                assert(tr.resultWasSet, 'task should have set a result');
-                assert(tr.stderr.length > 0, 'should have written to stderr');
-                assert(tr.failed, 'task should have failed');
-                assert(tr.stdout.indexOf('Failed to find specified JDK version') >= 0, 'JAVA_HOME set?');
-                done();
-            })
-            .fail((err) => {
-                done(err);
-            });
-    })
-
-    it('run maven with Valid inputs but it fails', (done) => {
-        setResponseFile('mavenGood.json');
-
-        var tr = new trm.TaskRunner('maven', true);
-        tr.setInput('mavenVersionSelection', 'default');
-        tr.setInput('mavenPOMFile', 'pom.xml'); // Make that checkPath returns true for this filename in the response file
-        tr.setInput('options', '');
-        tr.setInput('goals', 'FAIL package');
-        tr.setInput('javaHomeSelection', 'JDKVersion');
-        tr.setInput('jdkVersion', 'default');
-        tr.setInput('publishJUnitResults', 'true');
-        tr.setInput('testResultsFiles', '**/TEST-*.xml');
-
-        tr.run()
-            .then(() => {
-                assert(tr.ran('/home/bin/maven/bin/mvn -version'), 'it should have run mvn -version');
-                assert(tr.ran('/home/bin/maven/bin/mvn -f pom.xml FAIL package'), 'it should have run mvn -f pom.xml FAIL package');
-                assert(tr.invokedToolCount == 2, 'should have only run maven 2 times');
-                assert(tr.resultWasSet, 'task should have set a result');
-                assert(tr.stderr.length > 0, 'should have written to stderr');
-                assert(tr.failed, 'task should have failed');
-                assert(tr.stdout.indexOf('FAILED') >= 0, 'It should have failed');
-                done();
-            })
-            .fail((err) => {
-                done(err);
-            });
-    })
-
-    it('run maven including SonarQube analysis', (done) => {
-        var tr = new trm.TaskRunner('maven', true);
-        tr.setInput('mavenVersionSelection', 'default');
-        tr.setInput('mavenPOMFile', 'pom.xml'); // Make that checkPath returns true for this filename in the response file
-        tr.setInput('options', '');
-        tr.setInput('goals', 'package');
-        tr.setInput('javaHomeSelection', 'JDKVersion');
-        tr.setInput('jdkVersion', 'default');
-        tr.setInput('publishJUnitResults', 'false');
-        tr.setInput('testResultsFiles', '**/TEST-*.xml');
-        tr.setInput('sqAnalysisEnabled', 'true');
-        tr.setInput('sqConnectedServiceName', 'ID1');
-
-        tr.run()
-            .then(() => {
-                assert(tr.ran('/home/bin/maven/bin/mvn -version'), 'it should have run mvn -version');
-                assert(tr.ran('/home/bin/maven/bin/mvn -f pom.xml package'), 'it should have run mvn -f pom.xml package');
-                assert(tr.ran('/home/bin/maven/bin/mvn -Dsonar.host.url=http://sonarqube/end/point -Dsonar.login=uname -Dsonar.password=pword -f pom.xml sonar:sonar'), 'it should have run SQ analysis');
-                assert(tr.invokedToolCount == 3, 'should have only run maven 3 times');
-                assert(tr.resultWasSet, 'task should have set a result');
-                assert(tr.stderr.length == 0, 'should not have written to stderr');
-                assert(tr.succeeded, 'task should have succeeded');
-                done();
-            })
-            .fail((err) => {
-                done(err);
-            });
-    })
-
-    it('run maven including SonarQube analysis (with db details)', (done) => {
-        var tr = new trm.TaskRunner('maven', true);
-        tr.setInput('mavenVersionSelection', 'default');
-        tr.setInput('mavenPOMFile', 'pom.xml'); // Make that checkPath returns true for this filename in the response file
-        tr.setInput('options', '');
-        tr.setInput('goals', 'package');
-        tr.setInput('javaHomeSelection', 'JDKVersion');
-        tr.setInput('jdkVersion', 'default');
-        tr.setInput('publishJUnitResults', 'false');
-        tr.setInput('testResultsFiles', '**/TEST-*.xml');
-        tr.setInput('sqAnalysisEnabled', 'true');
-        tr.setInput('sqConnectedServiceName', 'ID1');
-        tr.setInput('sqDbDetailsRequired', 'true');
-        tr.setInput('sqDbUrl', 'dbURL');
-        tr.setInput('sqDbUsername', 'dbUser');
-        tr.setInput('sqDbPassword', 'dbPass');
-
-        tr.run()
-            .then(() => {
-                assert(tr.ran('/home/bin/maven/bin/mvn -version'), 'it should have run mvn -version');
-                assert(tr.ran('/home/bin/maven/bin/mvn -f pom.xml package'), 'it should have run mvn -f pom.xml package');
-                assert(tr.ran('/home/bin/maven/bin/mvn -Dsonar.host.url=http://sonarqube/end/point -Dsonar.login=uname -Dsonar.password=pword -Dsonar.jdbc.url=dbURL -Dsonar.jdbc.username=dbUser -Dsonar.jdbc.password=dbPass -f pom.xml sonar:sonar'), 'it should have run SQ analysis');
-                assert(tr.invokedToolCount == 3, 'should have only run maven 3 times');
-                assert(tr.resultWasSet, 'task should have set a result');
-                assert(tr.stderr.length == 0, 'should not have written to stderr');
-                assert(tr.succeeded, 'task should have succeeded');
-                done();
-            })
-            .fail((err) => {
-                done(err);
-            });
-    })
-
-    it('maven calls enable code coverage and publish code coverage when jacoco is selected', (done) => {
-        setResponseFile('mavenCodeCoverageGood.json');
-        var tr = new trm.TaskRunner('maven', true);
-        tr.setInput('mavenVersionSelection', 'default');
-        tr.setInput('mavenPOMFile', 'pom.xml'); // Make that checkPath returns true for this filename in the response file
-        tr.setInput('options', '');
-        tr.setInput('goals', 'package');
-        tr.setInput('javaHomeSelection', 'JDKVersion');
-        tr.setInput('jdkVersion', 'default');
-        tr.setInput('codeCoverageTool', 'JaCoCo');
-        tr.setInput('publishJUnitResults', 'true');
-        tr.setInput('testResultsFiles', '**/TEST-*.xml');
-
-        tr.run()
-            .then(() => {
-                assert(tr.ran('/home/bin/maven/bin/mvn -version'), 'it should have run mvn -version');
-                assert(tr.ran('/home/bin/maven/bin/mvn -f pom.xml package'), 'it should have run mvn -f pom.xml package');
-                assert(tr.ran('/home/bin/maven/bin/mvn -f pom.xml jacoco:report'), 'it should have run mvn -f pom.xml jacoco:report');
-                // calls maven to generate cc report.
-                assert(tr.invokedToolCount == 3, 'should have only run maven 3 times');
-                assert(tr.resultWasSet, 'task should have set a result');
-                assert(tr.stdout.search(/##vso\[codecoverage.enable buildfile=pom.xml;summaryfile=CCReport43F6D5EF\\jacoco.xml;reportdirectory=CCReport43F6D5EF;reportbuildfile=CCReportPomA4D283EG.xml;buildtool=Maven;codecoveragetool=JaCoCo;\]/) >= 0, 'should have called enable code coverage.');
-                assert(tr.stdout.search(/##vso\[codecoverage.publish codecoveragetool=JaCoCo;summaryfile=CCReport43F6D5EF\\jacoco.xml;reportdirectory=CCReport43F6D5EF;\]/) >= 0, 'should have called publish code coverage.');
-                assert(tr.stderr.length == 0, 'should not have written to stderr');
-                assert(tr.succeeded, 'task should have succeeded');
-                done();
-            })
-            .fail((err) => {
-                assert.fail("should not have thrown error");
-                done(err);
-            });
-    })
-
-    it('maven calls enable code coverage and not publish code coverage when jacoco is selected and report generation failed', (done) => {
-        setResponseFile('mavenGood.json');
-        var tr = new trm.TaskRunner('maven', true);
-        tr.setInput('mavenVersionSelection', 'default');
-        tr.setInput('mavenPOMFile', 'pom.xml'); // Make that checkPath returns true for this filename in the response file
-        tr.setInput('options', '');
-        tr.setInput('goals', 'package');
-        tr.setInput('javaHomeSelection', 'JDKVersion');
-        tr.setInput('jdkVersion', 'default');
-        tr.setInput('codeCoverageTool', 'JaCoCo');
-        tr.setInput('publishJUnitResults', 'true');
-        tr.setInput('testResultsFiles', '**/TEST-*.xml');
-
-        tr.run()
-            .then(() => {
-                assert(tr.ran('/home/bin/maven/bin/mvn -version'), 'it should have run mvn -version');
-                assert(tr.ran('/home/bin/maven/bin/mvn -f pom.xml package'), 'it should have run mvn -f pom.xml package');
-                assert(tr.ran('/home/bin/maven/bin/mvn -f pom.xml jacoco:report'), 'it should have run mvn -f pom.xml jacoco:report');
-                // calls maven to generate cc report.
-                assert(tr.invokedToolCount == 3, 'should have only run maven 3 times');
-                assert(tr.resultWasSet, 'task should have set a result');
-                assert(tr.stdout.search(/##vso\[codecoverage.enable buildfile=pom.xml;summaryfile=CCReport43F6D5EF\\jacoco.xml;reportdirectory=CCReport43F6D5EF;reportbuildfile=CCReportPomA4D283EG.xml;buildtool=Maven;codecoveragetool=JaCoCo;\]/) >= 0, 'should have called enable code coverage.');
-                assert(tr.stdout.search(/##vso\[codecoverage.publish\]/) < 0, 'should not have called publish code coverage.');
-                assert(tr.stderr.length == 0, 'should not have written to stderr');
-                assert(tr.succeeded, 'task should have succeeded');
-                done();
-            })
-            .fail((err) => {
-                assert.fail("should not have thrown error");
-                done(err);
-            });
-    })
-
-
-    it('maven calls enable code coverage and publish code coverage when cobertura is selected', (done) => {
-        setResponseFile('mavenCodeCoverageGood.json');
-        var tr = new trm.TaskRunner('maven', true);
-        tr.setInput('mavenVersionSelection', 'default');
-        tr.setInput('mavenPOMFile', 'pom.xml'); // Make that checkPath returns true for this filename in the response file
-        tr.setInput('options', '');
-        tr.setInput('goals', 'package');
-        tr.setInput('javaHomeSelection', 'JDKVersion');
-        tr.setInput('jdkVersion', 'default');
-        tr.setInput('codeCoverageTool', 'Cobertura');
-        tr.setInput('publishJUnitResults', 'true');
-        tr.setInput('testResultsFiles', '**/TEST-*.xml');
-
-        tr.run()
-            .then(() => {
-                assert(tr.ran('/home/bin/maven/bin/mvn -version'), 'it should have run mvn -version');
-                assert(tr.ran('/home/bin/maven/bin/mvn -f pom.xml package'), 'it should have run mvn -f pom.xml package');
-                assert(tr.invokedToolCount == 2, 'should have only run maven 2 times');
-                assert(tr.resultWasSet, 'task should have set a result');
-                assert(tr.stdout.search(/##vso\[codecoverage.enable buildfile=pom.xml;summaryfile=target\\site\\cobertura\\coverage.xml;reportdirectory=target\\site\\cobertura;reportbuildfile=CCReportPomA4D283EG.xml;buildtool=Maven;codecoveragetool=Cobertura;\]/) >= 0, 'should have called enable code coverage.');
-                assert(tr.stdout.search(/##vso\[codecoverage.publish codecoveragetool=Cobertura;summaryfile=target\\site\\cobertura\\coverage.xml;reportdirectory=target\\site\\cobertura;\]/) >= 0, 'should have called publish code coverage.');
-                assert(tr.stderr.length == 0, 'should not have written to stderr');
-                assert(tr.succeeded, 'task should have succeeded');
-                done();
-            })
-            .fail((err) => {
-                assert.fail("should not have thrown error");
-                done(err);
-            });
-    })
-
-    it('maven calls enable code coverage and not publish code coverage when cobertura is selected and report generation failed', (done) => {
-        setResponseFile('mavenGood.json');
-        var tr = new trm.TaskRunner('maven', true);
-        tr.setInput('mavenVersionSelection', 'default');
-        tr.setInput('mavenPOMFile', 'pom.xml'); // Make that checkPath returns true for this filename in the response file
-        tr.setInput('options', '');
-        tr.setInput('goals', 'package');
-        tr.setInput('javaHomeSelection', 'JDKVersion');
-        tr.setInput('jdkVersion', 'default');
-        tr.setInput('codeCoverageTool', 'Cobertura');
-        tr.setInput('publishJUnitResults', 'true');
-        tr.setInput('testResultsFiles', '**/TEST-*.xml');
-
-        tr.run()
-            .then(() => {
-                assert(tr.ran('/home/bin/maven/bin/mvn -version'), 'it should have run mvn -version');
-                assert(tr.ran('/home/bin/maven/bin/mvn -f pom.xml package'), 'it should have run mvn -f pom.xml package');
-                assert(tr.invokedToolCount == 2, 'should have only run maven 2 times');
-                assert(tr.resultWasSet, 'task should have set a result');
-                assert(tr.stdout.search(/##vso\[codecoverage.enable buildfile=pom.xml;summaryfile=target\\site\\cobertura\\coverage.xml;reportdirectory=target\\site\\cobertura;reportbuildfile=CCReportPomA4D283EG.xml;buildtool=Maven;codecoveragetool=Cobertura;\]/) >= 0, 'should have called enable code coverage.');
-                assert(tr.stdout.search(/##vso\[codecoverage.publish\]/) < 0, 'should not have called publish code coverage.');
-                assert(tr.stderr.length == 0, 'should not have written to stderr');
-                assert(tr.succeeded, 'task should have succeeded');
-                done();
-            })
-            .fail((err) => {
-                assert.fail("should not have thrown error");
-                done(err);
-            });
-    })
-=======
 	
 	before((done) => {
 		// init here
@@ -1376,5 +643,4 @@
 		});
 	})
 	
->>>>>>> 251fe88c
 });