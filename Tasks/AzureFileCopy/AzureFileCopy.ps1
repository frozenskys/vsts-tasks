--- conflicted
+++ resolved
@@ -49,9 +49,6 @@
 import-module "Microsoft.TeamFoundation.DistributedTask.Task.Internal"
 Import-Module "Microsoft.TeamFoundation.DistributedTask.Task.Deployment.Internal"
 
-<<<<<<< HEAD
-# Start region Azure Calls(ARM/RDFE) Functions
-=======
 # Getting resource tag key name for corresponding tag
 $resourceFQDNKeyName = Get-ResourceFQDNTagKey
 $resourceWinRMHttpPortKeyName = Get-ResourceHttpTagKey
@@ -87,22 +84,15 @@
     return !$result
 }
 
->>>>>>> 13b4abd2
 function Get-AzureStorageAccountResourceGroupName
 {
     param([string]$storageAccountName)
 
     try
     {
-<<<<<<< HEAD
-        Write-Verbose "[Azure Call]Getting resource details for azure storage account resource: $storageAccountName with resource type: $ARMStorageAccountResourceType" -Verbose
-        $azureStorageAccountResourceDetails = Get-AzureResource -ResourceName $storageAccountName | Where-Object { $_.ResourceType -eq $ARMStorageAccountResourceType }
-        Write-Verbose "[Azure Call]Retrieved resource details successfully for azure storage account resource: $storageAccountName with resource type: $ARMStorageAccountResourceType" -Verbose
-=======
         Write-Verbose "[Azure Call](ARM)Getting resource details for azure storage account resource: $storageAccountName with resource type: $ARMStorageAccountResourceType" -Verbose
         $azureStorageAccountResourceDetails = Get-AzureRMResource -ResourceName $storageAccountName | Where-Object { $_.ResourceType -eq $ARMStorageAccountResourceType }
         Write-Verbose "[Azure Call](ARM)Retrieved resource details successfully for azure storage account resource: $storageAccountName with resource type: $ARMStorageAccountResourceType" -Verbose
->>>>>>> 13b4abd2
 
         $azureResourceGroupName = $azureStorageAccountResourceDetails.ResourceGroupName
     }
@@ -125,13 +115,8 @@
     # get azure storage account resource group name
     $azureResourceGroupName = Get-AzureStorageAccountResourceGroupName -storageAccountName $storageAccountName
 
-<<<<<<< HEAD
-    Write-Verbose "[Azure Call]Retrieving storage key for the storage account: $storageAccount in resource group: $azureResourceGroupName" -Verbose
-    $storageKeyDetails = Get-AzureStorageAccountKey -ResourceGroupName $azureResourceGroupName -Name $storageAccount 
-=======
     Write-Verbose "[Azure Call](ARM)Retrieving storage key for the storage account: $storageAccount in resource group: $azureResourceGroupName" -Verbose
     $storageKeyDetails = Get-AzureRMStorageAccountKey -ResourceGroupName $azureResourceGroupName -Name $storageAccount 
->>>>>>> 13b4abd2
     $storageKey = $storageKeyDetails.Key1
     Write-Verbose "[Azure Call]Retrieved storage key successfully for the storage account: $storageAccount in resource group: $azureResourceGroupName" -Verbose
 
@@ -200,7 +185,7 @@
             if([string]::IsNullOrEmpty($publicIP.DnsSettings.Fqdn) -eq $false)
             {
                 $fqdnMap[$publicIp.Id] =  $publicIP.DnsSettings.Fqdn
-            }
+}
             else
             {
                 $fqdnMap[$publicIp.Id] =  $publicIP.IpAddress
@@ -209,7 +194,7 @@
 
         #Get the NAT rule for a given ip id
         foreach($config in $frontEndIPConfigs)
-        {
+{
             $fqdn = $fqdnMap[$config.PublicIpAddress.Id]
             if([string]::IsNullOrEmpty($fqdn) -eq $false)
             {
@@ -253,15 +238,15 @@
           [System.Collections.Hashtable]$map,
           [string]$mapParameter,
           [boolean]$throwOnTotalUnavaialbility)
-    
+
     if($map)
     {
         $errorCount = 0
         foreach($vm in $azureVMResources)
-        {
+    {
             $value = $map[$vm.Id]
             $resourceName = $vm.Name
-			
+
             if([string]::IsNullOrEmpty($value) -eq $false)
             {
                 Write-Verbose "$mapParameter value for resource $resourceName is $value" -Verbose
@@ -274,15 +259,15 @@
                 Write-Verbose "Unable to find $mapParameter for resource $resourceName" -Verbose
             }
         }
-        
+
         if($throwOnTotalUnavaialbility -eq $true)
         {
             if($errorCount -eq $azureVMResources.Count -and $azureVMResources.Count -ne 0)
-            {
+        {
                 throw (Get-LocalizedString -Key "Unable to get {0} for all resources in ResourceGroup : '{1}'" -ArgumentList $mapParameter, $resourceGroupName)
-            }
-            else
-            {
+        }
+        else
+        {
                 if($errorCount -gt 0 -and $errorCount -ne $azureVMResources.Count)
                 {
                     Write-Warning (Get-LocalizedString -Key "Unable to get {0} for '{1}' resources in ResourceGroup : '{2}'" -ArgumentList $mapParameter, $errorCount, $resourceGroupName)
@@ -292,7 +277,7 @@
 
         return $map
     }
-}
+        }
 
 function Get-MachinesFqdns
 {
@@ -308,9 +293,9 @@
             if([string]::IsNullOrEmpty($publicIP.DnsSettings.Fqdn) -eq $false)
             {			    
                 $fqdnMap[$publicIp.IpConfiguration.Id] =  $publicIP.DnsSettings.Fqdn
-            }
-            else
-            {
+    }
+    else
+    {
                 $fqdnMap[$publicIp.IpConfiguration.Id] =  $publicIP.IpAddress
             }
         }
@@ -330,7 +315,7 @@
                     }
                 }
             }
-        }
+    }
 
         $fqdnMap = GetMachineNameFromId -resourceGroupName $resourceGroupName -Map $fqdnMap -MapParameter "FQDN" -ThrowOnTotalUnavaialbility $true
     }
@@ -346,7 +331,7 @@
           [System.Collections.Hashtable]$portList)
 
     if([string]::IsNullOrEmpty($backEndPort) -eq $false -and $networkInterfaceResources -and $loadBalancer -and $azureVMResources)
-    {
+{
         Write-Verbose "Trying to get front end ports for $backEndPort" -Verbose
 
         Write-Verbose "[Azure Call]Getting Azure LoadBalancer Inbound NatRule Config" -Verbose
@@ -357,11 +342,11 @@
 
         #Map front end port to back end ipc
         foreach($rule in $filteredRules)
-        {
+    {
             if($rule.BackendIPConfiguration)
             {
                 $portList[$rule.BackendIPConfiguration.Id] = $rule.FrontendPort
-            }
+    }
         }
 
         #Get the nic, and the corresponding machine id for a given back end ipc
@@ -376,12 +361,12 @@
                     if($nic.VirtualMachine)
                     {
                         $portList[$nic.VirtualMachine.Id] = $frontEndPort
-                    }
+}
                 }
             }
         }
     }
-    
+
     Write-Verbose "Got front end ports for $backEndPort" -Verbose
 
     return $portList
@@ -390,7 +375,7 @@
 function Get-MachineConnectionInformation
 {
     param([string]$resourceGroupName)
-    
+
     if ([string]::IsNullOrEmpty($resourceGroupName) -eq $false)
     {
         Write-Verbose -Verbose "[Azure Call]Getting network interfaces in resource group $resourceGroupName"
@@ -414,7 +399,7 @@
         Set-Variable -Name winRmHttpsPortMap -Value $winRmHttpsPortMap -Scope "Global"
 
         if($lbGroup)
-        {
+    {
             foreach($lb in $lbGroup)
             {
                 Write-Verbose -Verbose "[Azure Call]Getting load balancer in resource group $resourceGroupName"
@@ -428,7 +413,7 @@
 
             $fqdnMap = GetMachineNameFromId -resourceGroupName $resourceGroupName -Map $fqdnMap -MapParameter "FQDN" -ThrowOnTotalUnavaialbility $true
             $winRmHttpsPortMap = GetMachineNameFromId -Map $winRmHttpsPortMap -MapParameter "Front End port" -ThrowOnTotalUnavaialbility $false
-        }
+    }
         else
         {
             $fqdnMap = Get-MachinesFqdns -resourceGroupName $resourceGroupName
@@ -464,15 +449,15 @@
     }
 
     Write-Verbose -Verbose "Validated the required azure powershell version"
-}
+    }
 
 function Get-AzureVMResourcesProperties
-{
+    {
     param([object]$resources)
 
     [hashtable]$resourcesPropertyBag = @{}
     foreach ($resource in $resources)
-    {
+        {
         $resourceName = $resource.Name
         $resourceFQDN = $fqdnMap[$resourceName]
         $resourceWinRmHttpsPort = $winRmHttpsPortMap[$resourceName]
@@ -486,16 +471,16 @@
     }
 
     return $resourcesPropertyBag
-}
+        }
 
 function Get-AzureVMsCredentials
-{
+        {
     Write-Verbose "Azure VMs Admin Username: $vmsAdminUserName" -Verbose
 
     $azureVmsCredentials = New-Object 'System.Net.NetworkCredential' -ArgumentList $vmsAdminUserName, $vmsAdminPassword
 
     return $azureVmsCredentials
-}
+        }
 
 function Get-SkipCACheckOption
 {
@@ -538,7 +523,7 @@
     if($isSwitchAzureModeRequired)
 	{
 	    Write-Verbose "Switching Azure mode to AzureServiceManagement." -Verbose
-	    Switch-AzureMode AzureServiceManagement
+    Switch-AzureMode AzureServiceManagement
 	}
 
     # getting storage key from RDFE    
@@ -559,7 +544,7 @@
     if($isSwitchAzureModeRequired)
 	{
 	    Write-Verbose "Switching Azure mode to AzureResourceManager." -Verbose
-	    Switch-AzureMode AzureResourceManager
+    Switch-AzureMode AzureResourceManager
 	}
 
     # getting storage account key from ARM endpoint
@@ -709,11 +694,11 @@
                     if ($status -ne "Passed")
                     {
                         $envOperationStatus = "Failed"
-                        $errorMessage = ""
-                        if($output.Error -ne $null)
-                        {
-                            $errorMessage = $output.Error.Message
-                        }
+                    $errorMessage = ""
+                    if($output.Error -ne $null)
+                    {
+                        $errorMessage = $output.Error.Message
+                    }
                         Write-Output (Get-LocalizedString -Key "Copy failed on machine '{0}' with following message : '{1}'" -ArgumentList $resourceName, $errorMessage)
                     }
                 }
