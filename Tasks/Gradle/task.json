--- conflicted
+++ resolved
@@ -12,11 +12,7 @@
     "version": {
         "Major": 2,
         "Minor": 0,
-<<<<<<< HEAD
         "Patch": 0
-=======
-        "Patch": 54
->>>>>>> 71a1b8a8
     },
     "demands": [
         "java"
