{
  "name": "Agent.Tasks.Maven",
  "version": "1.0.37",
  "author": "Microsoft Corporation",
  "description": "Build with Apache Maven",
  "license": "MIT",
  "bugs": {
    "url": "https://github.com/Microsoft/vso-agent-tasks/issues"
  },
  "dependencies": {
    "xml2js": "^0.4.16",
<<<<<<< HEAD
    "vsts-task-lib": "0.9.9"
=======
    "request": "^2.74.0"
>>>>>>> 71a1b8a8
  }
}<|MERGE_RESOLUTION|>--- conflicted
+++ resolved
@@ -9,10 +9,7 @@
   },
   "dependencies": {
     "xml2js": "^0.4.16",
-<<<<<<< HEAD
-    "vsts-task-lib": "0.9.9"
-=======
+    "vsts-task-lib": "0.9.7",
     "request": "^2.74.0"
->>>>>>> 71a1b8a8
   }
 }