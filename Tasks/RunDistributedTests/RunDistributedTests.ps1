param(
    [string]$testMachineGroup,
    [string]$dropLocation,
    [string]$sourcefilters,
    [string]$testFilterCriteria,
    [string]$testRunTitle,
    [string]$platform,
    [string]$configuration,
    [string]$runSettingsFile,
    [string]$codeCoverageEnabled,
    [string]$overrideRunParams,
    [string]$testConfigurations,
    [string]$autMachineGroup,
    [string]$testSelection,
    [string]$testPlan,
    [string]$testSuite,
    [string]$testConfiguration,
    [string]$runSettingsFilePreview,
    [string]$codeCoverageEnabledPreview,
    [string]$overrideRunParamsPreview

)

Function CmdletHasMember($memberName) {
    $cmdletParameter = (gcm Invoke-RunDistributedTests).Parameters.Keys.Contains($memberName) 
    return $cmdletParameter
}

Write-Verbose "Entering script RunDistributedTests.ps1"
Write-Verbose "TestMachineGroup = $testMachineGroup"
Write-Verbose "Test Drop Location = $dropLocation"
Write-Verbose "Source Filter = $sourcefilters"
Write-Verbose "Test Filter Criteria = $testFilterCriteria"
Write-Verbose "RunSettings File = $runSettingsFile"
Write-Verbose "Build Platform = $platform"
Write-Verbose "Build Configuration = $configuration"
Write-Verbose "CodeCoverage Enabled = $codeCoverageEnabled"
Write-Verbose "TestRun Parameters to override = $overrideRunParams"
Write-Verbose "TestConfiguration = $testConfigurations"
Write-Verbose "Application Under Test Machine Group = $autTestMachineGroup"

# Import the Task.Internal dll that has all the cmdlets we need for Build
import-module "Microsoft.TeamFoundation.DistributedTask.Task.Common"
import-module "Microsoft.TeamFoundation.DistributedTask.Task.Internal"
import-module "Microsoft.TeamFoundation.DistributedTask.Task.DTA"

Write-Verbose "Getting the connection object"
$connection = Get-VssConnection -TaskContext $distributedTaskContext

# Get current directory.
$currentDirectory = Convert-Path .
$unregisterTestAgentScriptLocation = Join-Path -Path $currentDirectory -ChildPath "TestAgentUnRegistration.ps1"
$checkTaCompatScriptLocation = Join-Path -Path $currentDirectory -ChildPath "CheckTestAgentCompat.ps1"
Write-Verbose "UnregisterTestAgent script Path  = $unRegisterTestAgentLocation"

Write-Verbose "Calling Invoke-RunDistributedTests"

<<<<<<< HEAD
$checkTestAgentCompatScriptLocationExists  = CmdletHasMember "CheckTestAgentCompatScriptLocation"
=======
$runTitleMemberExists = CmdletHasMember "TestRunTitle"
$checkTestAgentCompatScriptLocationMemberExists  = CmdletHasMember "CheckTestAgentCompatScriptLocation"
>>>>>>> 57bc4229

$suites = $testSuite.Split(",")
$testSuites = @()
foreach ($suite in $suites)
{
    $suiteId = 0
    if([int]::TryParse($suite, [ref]$suiteId))
    {
        $testSuites += $suiteId
    }    
}

$testPlanId = 0
if([int]::TryParse($testPlan, [ref]$testPlanId)){}

$testConfigurationId = 0
if([int]::TryParse($testConfiguration, [ref]$testConfigurationId)){}
<<<<<<< HEAD
  
if($checkTestAgentCompatScriptLocationExists)
{     
    if(![string]::IsNullOrWhiteSpace($testPlan))  
    {
        $testSelection = "testPlan"
    }
    
    Write-Verbose "Invoking Run Distributed Tests with Register Environment support"
    
    Invoke-RunDistributedTests -TestMachineGroup $testMachineGroup -SourceFilter $sourcefilters -TestCaseFilter $testFilterCriteria -RunSettingsPath $runSettingsFilePreview -Platform $platform -Configuration $configuration -CodeCoverageEnabled $codeCoverageEnabledPreview -TestRunParams $overrideRunParamsPreview -TestDropLocation $dropLocation -Connection $connection -TestConfiguration $testConfigurations -AutMachineGroup $autMachineGroup -UnregisterTestAgentScriptLocation $unregisterTestAgentScriptLocation -TestRunTitle $testRunTitle -TestSelection $testSelection -TestPlan $testPlanId -TestSuites $testSuites -TestConfig $testConfigurationId -TaskContext $distributedTaskContext -CheckTestAgentCompatScriptLocation $checkTaCompatScriptLocation
=======

if($runTitleMemberExists)
{
   if(![string]::IsNullOrWhiteSpace($testSuite))  
   {
     $testSelection = "testPlan"
     if($checkTestAgentCompatScriptLocationMemberExists)
     {     
       Invoke-RunDistributedTests -TestMachineGroup $testMachineGroup -SourceFilter $sourcefilters -TestCaseFilter $testFilterCriteria -RunSettingsPath $runSettingsFilePreview -Platform $platform -Configuration $configuration -CodeCoverageEnabled $codeCoverageEnabledPreview -TestRunParams $overrideRunParamsPreview -TestDropLocation $dropLocation -Connection $connection -TestConfiguration $testConfigurations -AutMachineGroup $autMachineGroup -UnregisterTestAgentScriptLocation $unregisterTestAgentScriptLocation -TestRunTitle $testRunTitle -TestSelection $testSelection -TestPlan $testPlanId -TestSuites $testSuites -TestConfig $testConfigurationId -CheckTestAgentCompatScriptLocation $checkTaCompatScriptLocation
     }
     else
     {
       throw ("Update the build agent to be able to run tests from test plan.")
     }
   }
   else
   {
       Invoke-RunDistributedTests -TestMachineGroup $testMachineGroup -SourceFilter $sourcefilters -TestCaseFilter $testFilterCriteria -RunSettingsPath $runSettingsFile -Platform $platform -Configuration $configuration -CodeCoverageEnabled $codeCoverageEnabled -TestRunParams $overrideRunParams -TestDropLocation $dropLocation -Connection $connection -TestConfiguration $testConfigurations -AutMachineGroup $autMachineGroup -UnregisterTestAgentScriptLocation $unregisterTestAgentScriptLocation -TestRunTitle $testRunTitle
   }
>>>>>>> 57bc4229
}
else
{
    if(![string]::IsNullOrWhiteSpace($testPlan)) 
    {
        throw ("Update the build agent to be able to run tests from test plan.")
    }
    
    Write-Verbose "Invoking Run Distributed Tests with Machine Group Config"
    
    Invoke-RunDistributedTests -TestMachineGroup $testMachineGroup -SourceFilter $sourcefilters -TestCaseFilter $testFilterCriteria -RunSettingsPath $runSettingsFile -Platform $platform -Configuration $configuration -CodeCoverageEnabled $codeCoverageEnabled -TestRunParams $overrideRunParams -TestDropLocation $dropLocation -Connection $connection -TestConfiguration $testConfigurations -AutMachineGroup $autMachineGroup -UnregisterTestAgentScriptLocation $unregisterTestAgentScriptLocation -TestRunTitle $testRunTitle
}
        
Write-Verbose "Leaving script RunDistributedTests.ps1"<|MERGE_RESOLUTION|>--- conflicted
+++ resolved
@@ -55,12 +55,7 @@
 
 Write-Verbose "Calling Invoke-RunDistributedTests"
 
-<<<<<<< HEAD
-$checkTestAgentCompatScriptLocationExists  = CmdletHasMember "CheckTestAgentCompatScriptLocation"
-=======
-$runTitleMemberExists = CmdletHasMember "TestRunTitle"
 $checkTestAgentCompatScriptLocationMemberExists  = CmdletHasMember "CheckTestAgentCompatScriptLocation"
->>>>>>> 57bc4229
 
 $suites = $testSuite.Split(",")
 $testSuites = @()
@@ -78,9 +73,8 @@
 
 $testConfigurationId = 0
 if([int]::TryParse($testConfiguration, [ref]$testConfigurationId)){}
-<<<<<<< HEAD
   
-if($checkTestAgentCompatScriptLocationExists)
+if($checkTestAgentCompatScriptLocationMemberExists)
 {     
     if(![string]::IsNullOrWhiteSpace($testPlan))  
     {
@@ -90,27 +84,6 @@
     Write-Verbose "Invoking Run Distributed Tests with Register Environment support"
     
     Invoke-RunDistributedTests -TestMachineGroup $testMachineGroup -SourceFilter $sourcefilters -TestCaseFilter $testFilterCriteria -RunSettingsPath $runSettingsFilePreview -Platform $platform -Configuration $configuration -CodeCoverageEnabled $codeCoverageEnabledPreview -TestRunParams $overrideRunParamsPreview -TestDropLocation $dropLocation -Connection $connection -TestConfiguration $testConfigurations -AutMachineGroup $autMachineGroup -UnregisterTestAgentScriptLocation $unregisterTestAgentScriptLocation -TestRunTitle $testRunTitle -TestSelection $testSelection -TestPlan $testPlanId -TestSuites $testSuites -TestConfig $testConfigurationId -TaskContext $distributedTaskContext -CheckTestAgentCompatScriptLocation $checkTaCompatScriptLocation
-=======
-
-if($runTitleMemberExists)
-{
-   if(![string]::IsNullOrWhiteSpace($testSuite))  
-   {
-     $testSelection = "testPlan"
-     if($checkTestAgentCompatScriptLocationMemberExists)
-     {     
-       Invoke-RunDistributedTests -TestMachineGroup $testMachineGroup -SourceFilter $sourcefilters -TestCaseFilter $testFilterCriteria -RunSettingsPath $runSettingsFilePreview -Platform $platform -Configuration $configuration -CodeCoverageEnabled $codeCoverageEnabledPreview -TestRunParams $overrideRunParamsPreview -TestDropLocation $dropLocation -Connection $connection -TestConfiguration $testConfigurations -AutMachineGroup $autMachineGroup -UnregisterTestAgentScriptLocation $unregisterTestAgentScriptLocation -TestRunTitle $testRunTitle -TestSelection $testSelection -TestPlan $testPlanId -TestSuites $testSuites -TestConfig $testConfigurationId -CheckTestAgentCompatScriptLocation $checkTaCompatScriptLocation
-     }
-     else
-     {
-       throw ("Update the build agent to be able to run tests from test plan.")
-     }
-   }
-   else
-   {
-       Invoke-RunDistributedTests -TestMachineGroup $testMachineGroup -SourceFilter $sourcefilters -TestCaseFilter $testFilterCriteria -RunSettingsPath $runSettingsFile -Platform $platform -Configuration $configuration -CodeCoverageEnabled $codeCoverageEnabled -TestRunParams $overrideRunParams -TestDropLocation $dropLocation -Connection $connection -TestConfiguration $testConfigurations -AutMachineGroup $autMachineGroup -UnregisterTestAgentScriptLocation $unregisterTestAgentScriptLocation -TestRunTitle $testRunTitle
-   }
->>>>>>> 57bc4229
 }
 else
 {
