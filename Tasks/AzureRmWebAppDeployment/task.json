--- conflicted
+++ resolved
@@ -201,12 +201,8 @@
         "GotconnectiondetailsforazureRMWebApp0": "Got connection details for azureRM WebApp:'%s'",
         "UnabletoretrieveWebAppID": "Unable to retrieve WebApp ID for azureRM WebApp:'%s'. Status Code: %s (%s)",
         "ErrorNoSuchDeployingMethodExists": "Error : No Such Deploying Method Exists",
-<<<<<<< HEAD
-        "UnabletoretrieveconnectiondetailsforazureRMWebApp": "Unable to retrieve connection details for azureRM WebApp:'%s'. Status Code: %s (%s)",
-=======
         "UnabletoretrieveconnectiondetailsforazureRMWebApp0StatusCode1": "Unable to retrieve connection details for azureRM WebApp:'%s'. Status Code: %s",
         "Unabletoretrievewebapppublishurlforwebapp0StatusCode1": "Unable to retrieve webapp publish url for webapp : '%s'. Status Code : '%s'",
->>>>>>> 8b8c8e87
         "Successfullyupdateddeploymenthistory": "Successfully updated deployment History at %s",
         "Failedtoupdatedeploymenthistory": "Failed to update deployment history.",
         "WARNINGCannotupdatedeploymentstatusSCMendpointisnotenabledforthiswebsite": "WARNING : Cannot update deployment status : SCM endpoint is not enabled for this website",
@@ -235,15 +231,11 @@
         "UnabletofindthelocationofMSDeployfromregistryonmachineError": "Unable to find the location of MS Deploy from registry on machine (Error : %s)",
         "Nopackagefoundwithspecifiedpattern": "No package found with specified pattern",
         "MorethanonepackagematchedwithspecifiedpatternPleaserestrainthesearchpatern": "More than one package matched with specified pattern. Please restrain the search patern.",
-<<<<<<< HEAD
         "Trytodeploywebappagainwithappofflineoptionselected": "Try to deploy web app again with app_offline option selected.",
         "AppOfflineModeenabled": "App Offline Mode enabled.",
         "Failedtoenableappofflinemode": "Failed to enable app offline mode. Status Code: %s (%s)",
         "AppOflineModedisabled": "App Offline Mode disabled.",
-        "FailedtodisableAppOfflineMode": "Failed to disable App Offline Mode. Status Code: %s (%s)"
-  }
-=======
+        "FailedtodisableAppOfflineMode": "Failed to disable App Offline Mode. Status Code: %s (%s)",
         "Trytodeploywebappagainwithappofflineoptionselected": "Try to deploy web app again with app_offline option selected."
     }
->>>>>>> 8b8c8e87
 }