﻿{
    "id": "52A38A6A-1517-41D7-96CC-73EE0C60D2B6",
    "name": "DeployVisualStudioTestAgent",
    "friendlyName": "Visual Studio Test Agent Deployment",
    "description": "Deploy and configure Test Agent to run tests on a lab machine group",
    "helpMarkDown": "[More Information](https://github.com/Microsoft/vso-agent-tasks/blob/master/Tasks/DeployVisualStudioTestAgent/README.md)",
    "category": "Test",
    "visibility": [
                "Build"
                  ],
    "author": "Microsoft Corporation",
    "version": {
        "Major": 1,
        "Minor": 0,
        "Patch": 4
    },
    "demands": [

    ],
    "minimumAgentVersion": "1.85.0",
    "groups":  [
        {
            "name": "testMachineGroups",
            "displayName": "Test Machine Group",
            "isExpanded": true
        },
        {
            "name": "agentConfiguration",
            "displayName": "Agent Configuration",
            "isExpanded": true
        },
        {
            "name": "advanced",
            "displayName": "Advanced",
            "isExpanded": false
        }
    ],
    "inputs": [
        {
            "name": "testMachineGroup",
            "type": "pickList",
            "label": "Test Machine Group",
            "defaultValue": "",
            "required": true,
            "helpMarkDown": "Name of the Test Machine Group on which tests need to be run.",
            "groupName": "testMachineGroups"
        },
        {
            "name":"ResourceFilteringMethod",
            "type":"radio",
            "label":"Select Machines By",
            "required":false,
            "defaultValue":"machineNames",
            "options": {
                "machineNames":"Machine Names",
                "tags":"Tags"
            },
            "groupName": "testMachineGroups"
        },
        {
            "name": "testMachines",
            "type": "string",
            "label": "Deploy to Machines",
            "defaultValue": "",
            "required": false,
<<<<<<< HEAD
            "helpMarkDown": "Provide a list of machines like dbserver.fabrikam.com, dbserver_int.fabrikam.com, 192.168.12.34 or tags like Role:DB;OS:Win8.1 as specified in the Machines Hub. Returns machines with either of the tags. For Azure Resource Group provide the VM Host Name for the machine name. The default is all machines in the machine group.",
=======
            "helpMarkDown": "If not specified, all machines in the Machine Group are selected. Format for Machine Names: \"Provide a comma separated list of machine names/FQDN. Example- TextBox.fareast.microsoft.corp.com, 192.168.12.34.\" Format for Tags: \"Provide a semi-colon separated list of key:value pairs. Example Role:Web;OS:Win7 - returns machines with either of the tags.\"",
>>>>>>> 211a590a
            "groupName": "testMachineGroups"
        },
        {
            "name": "machineUserName",
            "type": "string",
            "label": "Username",
            "defaultValue": "",
            "required": true,
            "helpMarkDown": "Username with which test agent needs to run.",
            "groupName": "agentConfiguration"
        },
        {
            "name": "machinePassword",
            "type": "string",
            "label": "Password",
            "defaultValue": "",
            "required": true,
            "helpMarkDown": "Password for the username given above.",
            "groupName": "agentConfiguration"
        },
        {
            "name": "runAsProcess",
            "type": "boolean",
            "label": "Interactive Process",
            "defaultValue": "false",
            "required": false,
            "helpMarkDown": "Denotes if test agent needs to run as an interactive process, needed for Coded UI Tests.",
            "groupName": "agentConfiguration"
        },
        {
            "name": "agentLocation",
            "type": "string",
            "label": "Test Agent Location",
            "defaultValue": "",
            "required": false,
            "groupName": "advanced",
            "helpMarkDown": "Optionally supply the path to vstf_testagent.exe from network or local location. If no path is provided, it will be downloaded from http://go.microsoft.com/fwlink/?LinkId=536423"
        },
        {
            "name": "updateTestAgent",
            "type": "boolean",
            "label": "Update Test Agent",
            "defaultValue": "true",
            "required": false,
            "helpMarkDown": "Optionally specify if test agent needs to be updated.",
            "groupName": "advanced"
        },
        {
            "name": "isDataCollectionOnly",
            "type": "boolean",
            "label": "Enable Data Collection Only",
            "defaultValue": "false",
            "required": false,
            "helpMarkDown": "Optionally specify if test agent needs to be used only for datacollection and not for running tests. Typically done on application under test(AUT) machine group.",
            "groupName": "advanced"
        }
    ],
    "sourceDefinitions": [ 
     { 
         "target": "testMachineGroup",
         "endpoint": "/$(system.teamProject)/_apis/vslabs/environments",
         "selector": "jsonpath:$.value[*].name",
         "authKey": "tfs:DevTestLabs"
     } 
    ],
    "instanceNameFormat": "Deploy TestAgent on $(testMachineGroup)",
    "execution": {
        "PowerShell": {
            "target": "$(currentDirectory)\\DeployTestAgent.ps1",
            "argumentFormat": "",
            "workingDirectory": "$(currentDirectory)"
        }
    }
}<|MERGE_RESOLUTION|>--- conflicted
+++ resolved
@@ -44,7 +44,7 @@
             "required": true,
             "helpMarkDown": "Name of the Test Machine Group on which tests need to be run.",
             "groupName": "testMachineGroups"
-        },
+        },       
         {
             "name":"ResourceFilteringMethod",
             "type":"radio",
@@ -63,11 +63,7 @@
             "label": "Deploy to Machines",
             "defaultValue": "",
             "required": false,
-<<<<<<< HEAD
             "helpMarkDown": "Provide a list of machines like dbserver.fabrikam.com, dbserver_int.fabrikam.com, 192.168.12.34 or tags like Role:DB;OS:Win8.1 as specified in the Machines Hub. Returns machines with either of the tags. For Azure Resource Group provide the VM Host Name for the machine name. The default is all machines in the machine group.",
-=======
-            "helpMarkDown": "If not specified, all machines in the Machine Group are selected. Format for Machine Names: \"Provide a comma separated list of machine names/FQDN. Example- TextBox.fareast.microsoft.corp.com, 192.168.12.34.\" Format for Tags: \"Provide a semi-colon separated list of key:value pairs. Example Role:Web;OS:Win7 - returns machines with either of the tags.\"",
->>>>>>> 211a590a
             "groupName": "testMachineGroups"
         },
         {
