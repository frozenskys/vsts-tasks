--- conflicted
+++ resolved
@@ -41,17 +41,13 @@
 
     if (!$csmParametersFile)
     {
-        $finalCommand = "`$azureResourceGroupValidationError = Test-AzureRMResourceGroupDeployment -ResourceGroupName `"$resourceGroupName`" -TemplateFile `"$csmFile`" $overrideParameters -Verbose -ErrorAction silentlycontinue"
+        $azureResourceGroupValidationError = Test-AzureRMResourceGroupDeployment -ResourceGroupName $resourceGroupName -TemplateFile $csmFile $overrideParameters -Verbose -ErrorAction silentlycontinue
     }
     else
     {
-<<<<<<< HEAD
-        $finalCommand = "`$azureResourceGroupValidationError = Test-AzureRmResourceGroupDeployment -ResourceGroupName `"$resourceGroupName`" -TemplateFile `"$csmFile`" -TemplateParameterFile `"$csmParametersFile`" $overrideParameters -Verbose -ErrorAction silentlyContinue"
-=======
         $azureResourceGroupValidationError = Test-AzureRmResourceGroupDeployment -ResourceGroupName $resourceGroupName -TemplateFile $csmFile -TemplateParameterFile $csmParametersFile $overrideParameters -Verbose -ErrorAction silentlyContinue
->>>>>>> 11b11b12
-    }
-    Invoke-Expression -Command $finalCommand
+    }
+
     $azureResourceGroupValidationError
 }
 
