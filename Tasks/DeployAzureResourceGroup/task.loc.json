--- conflicted
+++ resolved
@@ -13,12 +13,8 @@
   "version": {
     "Major": 1,
     "Minor": 0,
-<<<<<<< HEAD
     "Patch": 91
-=======
-    "Patch": 90
->>>>>>> 7549e51a
-  },
+    },
   "demands": [
     "azureps"
   ],
@@ -202,23 +198,6 @@
       "helpMarkDown": "ms-resource:loc.input.help.enableDeploymentPrerequisitesForSelect"
     },
     {
-<<<<<<< HEAD
-=======
-      "name": "deploymentMode",
-      "type": "pickList",
-      "label": "ms-resource:loc.input.label.deploymentMode",
-      "defaultValue": "Incremental",
-      "required": true,
-      "helpMarkDown": "ms-resource:loc.input.help.deploymentMode",
-      "options": {
-        "Validation": "Validation Only",
-        "Incremental": "Incremental",
-        "Complete": "Complete"
-      },
-      "visibleRule": "action = Create Or Update Resource Group"
-    },
-    {
->>>>>>> 7549e51a
       "name": "outputVariable",
       "type": "string",
       "label": "ms-resource:loc.input.label.outputVariable",
